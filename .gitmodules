--- conflicted
+++ resolved
@@ -16,13 +16,9 @@
 [submodule "contracts/lib/openzeppelin-contracts"]
 	path = contracts/lib/openzeppelin-contracts
 	url = https://github.com/openzeppelin/openzeppelin-contracts
+[submodule "contracts/lib/v4-core"]
+        path = contracts/lib/v4-core
+        url = https://github.com/Uniswap/v4-core
 [submodule "contracts/lib/v4-periphery"]
 	path = contracts/lib/v4-periphery
-<<<<<<< HEAD
-	url = https://github.com/uniswap/v4-periphery
-[submodule "contracts/lib/v4-core"]
-        path = contracts/lib/v4-core
-        url = https://github.com/uniswap/v4-core
-=======
-	url = https://github.com/Uniswap/v4-periphery
->>>>>>> 70d4734b
+	url = https://github.com/Uniswap/v4-periphery