--- conflicted
+++ resolved
@@ -53,12 +53,8 @@
 clap = "4.4.8"
 eyre = "0.6.9"
 revm-inspectors = "=0.5.5"
-<<<<<<< HEAD
-toml.workspace = true
-=======
 toml = "0.8.19"
 tracing.workspace = true
->>>>>>> a2b409aa
 
 
 [target.'cfg(unix)'.dependencies]
