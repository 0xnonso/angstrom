--- conflicted
+++ resolved
@@ -21,6 +21,7 @@
 alloy-chains.workspace = true
 alloy-rpc-types.workspace = true
 alloy-primitives.workspace = true
+alloy.workspace = true
 
 # Reth
 reth.workspace = true
@@ -31,12 +32,7 @@
 reth-node-builder.workspace = true
 reth-node-ethereum.workspace = true
 reth-provider.workspace = true
-<<<<<<< HEAD
-=======
-alloy-rpc-types.workspace = true
-alloy-primitives.workspace = true
-alloy.workspace = true
->>>>>>> 30a16f03
+
 
 # Angstrom components
 angstrom-rpc.workspace = true
