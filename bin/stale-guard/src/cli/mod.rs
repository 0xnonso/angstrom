--- conflicted
+++ resolved
@@ -1,11 +1,6 @@
 //! CLI definition and entrypoint to executable
 
 use clap::Parser;
-<<<<<<< HEAD
-=======
-#[allow(unused_imports)]
-use guard_network::StromProtocolHandler;
->>>>>>> 36d79fce
 use guard_rpc::{
     api::{ConsensusApiServer, OrderApiServer, QuotingApiServer},
     ConsensusApi, OrderApi, QuotesApi
