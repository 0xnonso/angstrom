use std::{
    pin::Pin,
    sync::{atomic::AtomicU64, Arc}
};

use alloy::primitives::{Address, BlockNumber, B256};
use angstrom_utils::key_split_threadpool::KeySplitThreadpool;
use futures::Future;
use tokio::runtime::Handle;
use uniswap_v4::uniswap::pool_manager::SyncedUniswapPools;

use super::{
    sim::SimValidation,
    state::{
        account::user::UserAddress, db_state_utils::StateFetchUtils, pools::PoolsTracker,
        StateValidation
    },
    OrderValidationRequest
};
use crate::{
    common::TokenPriceGenerator,
    order::{state::account::UserAccountProcessor, OrderValidation}
};

pub struct OrderValidator<DB, Pools, Fetch> {
<<<<<<< HEAD
    sim:              SimValidation<DB>,
    state:            StateValidation<Pools, Fetch>,
    token_conversion: TokenPriceGenerator,
    token_updates:    Pin<Box<dyn Stream<Item = Vec<PairsWithPrice>> + Send + Sync + 'static>>,
    thread_pool:
        KeySplitThreadpool<UserAddress, Pin<Box<dyn Future<Output = ()> + Send + Sync>>, Handle>,
    block_number:     Arc<AtomicU64>
=======
    sim:          SimValidation<DB>,
    state:        StateValidation<Pools, Fetch>,
    block_number: Arc<AtomicU64>
>>>>>>> a2b409aa
}

impl<DB, Pools, Fetch> OrderValidator<DB, Pools, Fetch>
where
    DB: Unpin + Clone + 'static + revm::DatabaseRef + reth_provider::BlockNumReader + Sync + Send,
    <DB as revm::DatabaseRef>::Error: Send + Sync,
    Pools: PoolsTracker + Send + Sync + 'static,
    Fetch: StateFetchUtils + Send + Sync + 'static
{
    pub async fn new(
        sim: SimValidation<DB>,
        block_number: Arc<AtomicU64>,
        pools: Pools,
        fetch: Fetch,
<<<<<<< HEAD
        uniswap_pools: SyncedUniswapPools,
        thread_pool: KeySplitThreadpool<
            UserAddress,
            Pin<Box<dyn Future<Output = ()> + Send + Sync>>,
            Handle
        >,
        token_conversion: TokenPriceGenerator,
        token_updates: Pin<Box<dyn Stream<Item = Vec<PairsWithPrice>> + Send + Sync + 'static>>
=======
        uniswap_pools: SyncedUniswapPools
>>>>>>> a2b409aa
    ) -> Self {
        let state = StateValidation::new(UserAccountProcessor::new(fetch), pools, uniswap_pools);

        Self { state, sim, block_number }
    }

    pub fn on_new_block(
        &mut self,
        block_number: BlockNumber,
        completed_orders: Vec<B256>,
        address_changes: Vec<Address>
    ) {
        self.block_number
            .store(block_number, std::sync::atomic::Ordering::SeqCst);
        self.state.new_block(completed_orders, address_changes);
    }

    /// only checks state
    pub fn validate_order(
        &mut self,
        order: OrderValidationRequest,
        token_conversion: TokenPriceGenerator,
        thread_pool: &mut KeySplitThreadpool<
            UserAddress,
            Pin<Box<dyn Future<Output = ()> + Send>>,
            Handle
        >
    ) {
        let block_number = self.block_number.load(std::sync::atomic::Ordering::SeqCst);
        let order_validation: OrderValidation = order.into();
        let user = order_validation.user();
        let cloned_state = self.state.clone();
        let cloned_sim = self.sim.clone();

        thread_pool.add_new_task(
            user,
            Box::pin(async move {
                match order_validation {
                    OrderValidation::Limit(tx, order, _) => {
                        let mut results = cloned_state.handle_regular_order(order, block_number);
                        results.add_gas_cost_or_invalidate(&cloned_sim, &token_conversion, true);

                        let _ = tx.send(results);
                    }
                    OrderValidation::Searcher(tx, order, _) => {
                        let mut results = cloned_state.handle_regular_order(order, block_number);
                        results.add_gas_cost_or_invalidate(&cloned_sim, &token_conversion, false);

                        let _ = tx.send(results);
                    }
                    _ => unreachable!()
                }
            })
        );
    }
<<<<<<< HEAD
}

impl<DB, Pools, Fetch> Future for OrderValidator<DB, Pools, Fetch>
where
    DB: Clone + Unpin + 'static + revm::DatabaseRef + Send + Sync,
    <DB as revm::DatabaseRef>::Error: Send + Sync,
    Pools: PoolsTracker + Send + Sync + Unpin + 'static,
    Fetch: StateFetchUtils + Send + Sync + Unpin + 'static
{
    type Output = ();

    fn poll(
        mut self: std::pin::Pin<&mut Self>,
        cx: &mut std::task::Context<'_>
    ) -> std::task::Poll<Self::Output> {
        self.thread_pool.try_register_waker(|| cx.waker().clone());
        while let Poll::Ready(Some(updates)) = self.token_updates.poll_next_unpin(cx) {
            self.token_conversion.apply_update(updates);
        }

        while let Poll::Ready(Some(_)) = self.thread_pool.poll_next_unpin(cx) {}

        Poll::Pending
    }
=======
>>>>>>> a2b409aa
}<|MERGE_RESOLUTION|>--- conflicted
+++ resolved
@@ -23,19 +23,9 @@
 };
 
 pub struct OrderValidator<DB, Pools, Fetch> {
-<<<<<<< HEAD
-    sim:              SimValidation<DB>,
-    state:            StateValidation<Pools, Fetch>,
-    token_conversion: TokenPriceGenerator,
-    token_updates:    Pin<Box<dyn Stream<Item = Vec<PairsWithPrice>> + Send + Sync + 'static>>,
-    thread_pool:
-        KeySplitThreadpool<UserAddress, Pin<Box<dyn Future<Output = ()> + Send + Sync>>, Handle>,
-    block_number:     Arc<AtomicU64>
-=======
     sim:          SimValidation<DB>,
     state:        StateValidation<Pools, Fetch>,
     block_number: Arc<AtomicU64>
->>>>>>> a2b409aa
 }
 
 impl<DB, Pools, Fetch> OrderValidator<DB, Pools, Fetch>
@@ -50,18 +40,7 @@
         block_number: Arc<AtomicU64>,
         pools: Pools,
         fetch: Fetch,
-<<<<<<< HEAD
-        uniswap_pools: SyncedUniswapPools,
-        thread_pool: KeySplitThreadpool<
-            UserAddress,
-            Pin<Box<dyn Future<Output = ()> + Send + Sync>>,
-            Handle
-        >,
-        token_conversion: TokenPriceGenerator,
-        token_updates: Pin<Box<dyn Stream<Item = Vec<PairsWithPrice>> + Send + Sync + 'static>>
-=======
         uniswap_pools: SyncedUniswapPools
->>>>>>> a2b409aa
     ) -> Self {
         let state = StateValidation::new(UserAccountProcessor::new(fetch), pools, uniswap_pools);
 
@@ -86,7 +65,7 @@
         token_conversion: TokenPriceGenerator,
         thread_pool: &mut KeySplitThreadpool<
             UserAddress,
-            Pin<Box<dyn Future<Output = ()> + Send>>,
+            Pin<Box<dyn Future<Output = ()> + Send + Sync>>,
             Handle
         >
     ) {
@@ -117,31 +96,4 @@
             })
         );
     }
-<<<<<<< HEAD
-}
-
-impl<DB, Pools, Fetch> Future for OrderValidator<DB, Pools, Fetch>
-where
-    DB: Clone + Unpin + 'static + revm::DatabaseRef + Send + Sync,
-    <DB as revm::DatabaseRef>::Error: Send + Sync,
-    Pools: PoolsTracker + Send + Sync + Unpin + 'static,
-    Fetch: StateFetchUtils + Send + Sync + Unpin + 'static
-{
-    type Output = ();
-
-    fn poll(
-        mut self: std::pin::Pin<&mut Self>,
-        cx: &mut std::task::Context<'_>
-    ) -> std::task::Poll<Self::Output> {
-        self.thread_pool.try_register_waker(|| cx.waker().clone());
-        while let Poll::Ready(Some(updates)) = self.token_updates.poll_next_unpin(cx) {
-            self.token_conversion.apply_update(updates);
-        }
-
-        while let Poll::Ready(Some(_)) = self.thread_pool.poll_next_unpin(cx) {}
-
-        Poll::Pending
-    }
-=======
->>>>>>> a2b409aa
 }