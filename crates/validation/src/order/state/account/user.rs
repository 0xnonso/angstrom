use std::{
    collections::HashMap,
    sync::{atomic::AtomicU64, Arc}
};

<<<<<<< HEAD
use alloy::primitives::Address;
=======
use alloy_primitives::Address;
>>>>>>> 46bff86d
use angstrom_types::sol_bindings::{ext::RawPoolOrder, RespendAvoidanceMethod};
use dashmap::DashMap;
use reth_primitives::{B256, U256};

use crate::{
<<<<<<< HEAD
    order::state::{
        db_state_utils::StateFetchUtils, pools::UserOrderPoolInfo, AssetIndexToAddressWrapper
    },
=======
    order::state::{db_state_utils::StateFetchUtils, pools::UserOrderPoolInfo},
>>>>>>> 46bff86d
    BlockStateProviderFactory, RevmLRU
};

pub type UserAddress = Address;
pub type TokenAddress = Address;
pub type Amount = U256;

#[derive(Debug, Default)]
pub struct BaselineState {
    token_approval: HashMap<TokenAddress, Amount>,
    token_balance:  HashMap<TokenAddress, Amount>
}

pub struct LiveState {
    pub token:    TokenAddress,
    pub approval: Amount,
    pub balance:  Amount
}

impl LiveState {
    pub fn can_support_order<O: RawPoolOrder>(
        &self,
        order: &O,
        pool_info: &UserOrderPoolInfo
    ) -> Option<PendingUserAction> {
        assert_eq!(order.token_in(), self.token, "incorrect lives state for order");
        let amount_in = U256::from(order.amount_in());
        if self.approval < amount_in || self.balance < amount_in {
            return None
        }

        Some(PendingUserAction {
            order_hash:     order.order_hash(),
            respend:        order.respend_avoidance_strategy(),
            token_address:  pool_info.token,
            token_delta:    amount_in,
            token_approval: amount_in,
            pool_info:      pool_info.clone()
        })
    }
}

/// deltas to be applied to the base user action
pub struct PendingUserAction {
    /// hash of order
    pub order_hash:     B256,
    pub respend:        RespendAvoidanceMethod,
    // for each order, there will be two different deltas
    pub token_address:  TokenAddress,
    // although we have deltas for two tokens, we only
    // apply for 1 given the execution of angstrom,
    // all tokens are required before execution.
    pub token_delta:    Amount,
    pub token_approval: Amount,

    pub pool_info: UserOrderPoolInfo
}

pub struct UserAccounts {
    /// lets us know what the baseline state is for a user on a given block
    current_block:   Arc<AtomicU64>,
    /// all of a user addresses pending orders.
    pending_actions: Arc<DashMap<UserAddress, Vec<PendingUserAction>>>,

    /// the last updated state of a given user.
    last_known_state: Arc<DashMap<UserAddress, BaselineState>>
}

impl UserAccounts {
    pub fn new(current_block: u64) -> Self {
        Self {
            current_block:    Arc::new(AtomicU64::new(current_block)),
            pending_actions:  Arc::new(DashMap::default()),
            last_known_state: Arc::new(DashMap::default())
        }
    }

    pub fn new_block(&self, users: Vec<Address>, orders: Vec<B256>) {
        // remove all user specific orders
        users.iter().for_each(|user| {
            self.pending_actions.remove(user);
            self.last_known_state.remove(user);
        });

        // remove all singular orders
        self.pending_actions.retain(|user, pending_orders| {
            pending_orders.retain(|p| !orders.contains(&p.order_hash));
            !pending_orders.is_empty()
        });
    }

    /// returns true if the order cancel has been processed successfully
    pub fn cancel_order(&mut self, user: &UserAddress, order_hash: B256) -> bool {
        let Some(mut inner_orders) = self.pending_actions.get_mut(user) else { return false };
        let mut res = false;

        inner_orders.retain(|o| {
            let matches = o.order_hash != order_hash;
            res |= !matches;
            matches
        });

        res
    }

    pub fn has_respend_conflict(
        &self,
        user: UserAddress,
        avoidance: RespendAvoidanceMethod
    ) -> bool {
        match avoidance {
            nonce @ RespendAvoidanceMethod::Nonce(_) => self
                .pending_actions
                .get(&user)
                .map(|v| {
                    v.value()
                        .iter()
                        .any(|pending_order| pending_order.respend == nonce)
                })
                .unwrap_or_default(),
            RespendAvoidanceMethod::Block(_) => false
        }
    }

    pub fn get_live_state_for_order<DB: Send + BlockStateProviderFactory, S: StateFetchUtils>(
        &self,
        user: UserAddress,
        token: TokenAddress,
        respend: RespendAvoidanceMethod,
        utils: &S,
        db: &RevmLRU<DB>
    ) -> LiveState {
        self.try_fetch_live_pending_state(user, token, respend)
            .unwrap_or_else(|| {
                self.load_state_for(user, token, utils, db);
                self.try_fetch_live_pending_state(user, token, respend)
                    .expect(
                        "after loading state for a address, the state wasn't found. this should \
                         be impossible"
                    )
            })
    }

    fn load_state_for<DB: Send + BlockStateProviderFactory, S: StateFetchUtils>(
        &self,
        user: UserAddress,
        token: TokenAddress,
        utils: &S,
        db: &RevmLRU<DB>
    ) {
        let approvals = utils
            .fetch_approval_balance_for_token(user, token, db)
            .unwrap_or_default();
        let balances = utils
            .fetch_balance_for_token(user, token, db)
            .unwrap_or_default();

        let mut entry = self.last_known_state.entry(user).or_default();
        // override as fresh query
        entry.token_balance.insert(token, balances);
        entry.token_approval.insert(token, approvals);
    }

    /// inserts the user action and returns all pending user action hashes that
    /// this, invalidates. i.e higher nonce but no balance / approval
    /// available.
    pub fn insert_pending_user_action(
        &self,
        user: UserAddress,
        action: PendingUserAction
    ) -> Vec<B256> {
        let token = action.token_address;
        let mut entry = self.pending_actions.entry(user).or_default();
        let mut value = entry.value_mut();

        value.push(action);
        value.sort_unstable_by_key(|k| k.respend.get_ord_for_pending_orders());
        drop(entry);

        // iterate through all vales collected the orders that

        self.fetch_all_invalidated_orders(user, token)
    }

    fn fetch_all_invalidated_orders(&self, user: UserAddress, token: TokenAddress) -> Vec<B256> {
        let baseline = self.last_known_state.get(&user).unwrap();
        let mut baseline_approval = *baseline.token_approval.get(&token).unwrap();
        let mut baseline_balance = *baseline.token_balance.get(&token).unwrap();
        let mut has_overflowed = false;

        let mut bad = vec![];
        for pending_state in self
            .pending_actions
            .get(&user)
            .unwrap()
            .iter()
            .filter(|state| state.token_address == token)
        {
            let (baseline, overflowed) =
                baseline_approval.overflowing_sub(pending_state.token_approval);
            has_overflowed |= overflowed;
            baseline_approval = baseline;

            let (baseline, overflowed) =
                baseline_balance.overflowing_sub(pending_state.token_delta);
            has_overflowed |= overflowed;
            baseline_balance = baseline;

            // mark for removal
            if has_overflowed {
                bad.push(pending_state.order_hash);
            }
        }
        bad
    }

    /// for the given user and token_in, and nonce, will return none
    /// if there is no baseline information for the given user
    /// account.
    fn try_fetch_live_pending_state(
        &self,
        user: UserAddress,
        token: TokenAddress,
        respend: RespendAvoidanceMethod
    ) -> Option<LiveState> {
        let baseline = self.last_known_state.get(&user)?;
        let mut baseline_approval = *baseline.token_approval.get(&token)?;
        let mut baseline_balance = *baseline.token_balance.get(&token)?;

        // the values returned here are the negative delta compaired to baseline.
        let (pending_approvals, pending_balance) = self
            .pending_actions
            .get(&user)
            .map(|val| {
                val.iter()
                    .filter(|state| state.token_address == token)
                    .take_while(|state| {
                        state.respend.get_ord_for_pending_orders()
                            <= respend.get_ord_for_pending_orders()
                    })
                    .fold((Amount::default(), Amount::default()), |(mut approvals, mut bal), x| {
                        approvals += x.token_approval;
                        bal += x.token_delta;
                        (approvals, bal)
                    })
            })
            .unwrap_or_default();

        let live_approval = baseline_approval.saturating_sub(pending_approvals);
        let live_balance = baseline_balance.saturating_sub(pending_balance);

        Some(LiveState { token, balance: live_balance, approval: live_approval })
    }
}<|MERGE_RESOLUTION|>--- conflicted
+++ resolved
@@ -3,23 +3,13 @@
     sync::{atomic::AtomicU64, Arc}
 };
 
-<<<<<<< HEAD
 use alloy::primitives::Address;
-=======
-use alloy_primitives::Address;
->>>>>>> 46bff86d
 use angstrom_types::sol_bindings::{ext::RawPoolOrder, RespendAvoidanceMethod};
 use dashmap::DashMap;
 use reth_primitives::{B256, U256};
 
 use crate::{
-<<<<<<< HEAD
-    order::state::{
-        db_state_utils::StateFetchUtils, pools::UserOrderPoolInfo, AssetIndexToAddressWrapper
-    },
-=======
     order::state::{db_state_utils::StateFetchUtils, pools::UserOrderPoolInfo},
->>>>>>> 46bff86d
     BlockStateProviderFactory, RevmLRU
 };
 
