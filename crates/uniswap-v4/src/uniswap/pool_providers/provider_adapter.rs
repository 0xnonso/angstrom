use std::sync::Arc;

use alloy::{
<<<<<<< HEAD
    network::{BlockResponse, HeaderResponse},
    providers::Provider,
    rpc::types::Filter
=======
    consensus::BlockHeader, network::Network, providers::Provider, rpc::types::Filter,
    transports::Transport
>>>>>>> ae56afe6
};
use alloy_primitives::Log;
use futures_util::{FutureExt, StreamExt};

use super::PoolMangerBlocks;
use crate::uniswap::{pool_manager::PoolManagerError, pool_providers::PoolManagerProvider};

#[derive(Clone)]
pub struct ProviderAdapter<P>
where
    P: Provider + Send + Sync
{
    inner: Arc<P>
}

impl<P> ProviderAdapter<P>
where
    P: Provider + Send + Sync
{
    pub fn new(inner: Arc<P>) -> Self {
        Self { inner }
    }
}

impl<P> PoolManagerProvider for ProviderAdapter<P>
where
    P: Provider + Send + Sync + Clone + 'static
{
    fn provider(&self) -> Arc<impl Provider> {
        self.inner.clone()
    }

    fn subscribe_blocks(self) -> futures::stream::BoxStream<'static, Option<PoolMangerBlocks>> {
        let provider = self.inner.clone();
        async move { provider.subscribe_blocks().await.unwrap().into_stream() }
            .flatten_stream()
            .map(|b| Some(PoolMangerBlocks::NewBlock(b.number())))
            .boxed()
    }

    fn get_logs(&self, filter: &Filter) -> Result<Vec<Log>, PoolManagerError> {
        let handle = tokio::runtime::Handle::try_current().expect("No tokio runtime found");
        let alloy_logs = tokio::task::block_in_place(|| {
            handle.block_on(async {
                self.inner
                    .get_logs(filter)
                    .await
                    .map_err(PoolManagerError::from)
            })
        })?;

        let reth_logs = alloy_logs
            .iter()
            .map(|alloy_log| Log {
                address: alloy_log.address(),
                data:    alloy_log.data().clone()
            })
            .collect();

        Ok(reth_logs)
    }
}<|MERGE_RESOLUTION|>--- conflicted
+++ resolved
@@ -1,14 +1,8 @@
 use std::sync::Arc;
 
 use alloy::{
-<<<<<<< HEAD
-    network::{BlockResponse, HeaderResponse},
-    providers::Provider,
-    rpc::types::Filter
-=======
     consensus::BlockHeader, network::Network, providers::Provider, rpc::types::Filter,
     transports::Transport
->>>>>>> ae56afe6
 };
 use alloy_primitives::Log;
 use futures_util::{FutureExt, StreamExt};
