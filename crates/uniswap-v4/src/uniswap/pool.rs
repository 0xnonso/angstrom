use std::{cmp::Ordering, collections::HashMap, fmt::Debug, marker::PhantomData, sync::Arc};

use alloy::{
    hex,
    primitives::{aliases::I24, Address, BlockNumber, B256, I256, U256},
    providers::Provider,
    transports::Transport
};
use alloy_primitives::Log;
use angstrom_types::matching::uniswap::{LiqRange, PoolSnapshot};
use itertools::Itertools;
use thiserror::Error;
use uniswap_v3_math::{
    error::UniswapV3MathError,
    tick_math::{MAX_SQRT_RATIO, MAX_TICK, MIN_SQRT_RATIO, MIN_TICK}
};

use super::{pool_data_loader::PoolData, pool_manager::TickRangeToLoad};
use crate::uniswap::{
    i32_to_i24,
    pool_data_loader::{DataLoader, ModifyPositionEvent, PoolDataLoader, TickData},
    ConversionError
};

#[derive(Default)]
struct SwapResult {
    amount0:         I256,
    amount1:         I256,
    sqrt_price_x_96: U256,
    liquidity:       u128,
    tick:            i32
}

#[derive(Debug, Clone, Default)]
pub struct TickInfo {
    pub liquidity_gross: u128,
    pub liquidity_net:   i128,
    pub initialized:     bool
}

// at around 190 is when "max code size exceeded" comes up
// const MAX_TICKS_PER_REQUEST: u16 = 150;

pub const U256_1: U256 = U256::from_limbs([1, 0, 0, 0]);

#[derive(Debug, Clone, Default)]
pub struct EnhancedUniswapPool<Loader: PoolDataLoader<A> = DataLoader<Address>, A = Address> {
    sync_swap_with_sim:     bool,
    initial_ticks_per_side: u16,
    pub data_loader:        Loader,
    pub token0:             Address,
    pub token0_decimals:    u8,
    pub token1:             Address,
    pub token1_decimals:    u8,
    pub liquidity:          u128,
    pub liquidity_net:      i128,
    pub sqrt_price:         U256,
    pub fee:                u32,
    pub tick:               i32,
    pub tick_spacing:       i32,
    pub tick_bitmap:        HashMap<i16, U256>,
    pub ticks:              HashMap<i32, TickInfo>,
    pub _phantom:           PhantomData<A>
}

impl<Loader, A> EnhancedUniswapPool<Loader, A>
where
    Loader: PoolDataLoader<A> + Default,
    A: Debug + Copy + Default
{
    pub fn new(data_loader: Loader, initial_ticks_per_side: u16) -> Self {
        Self {
            initial_ticks_per_side,
            sync_swap_with_sim: false,
            data_loader,
            ..Default::default()
        }
    }

    pub fn is_sync_swap_with_sim(&self) -> bool {
        self.sync_swap_with_sim
    }

    pub fn initial_ticks_per_side(&self) -> u16 {
        self.initial_ticks_per_side
    }

    pub fn data_loader(&self) -> Loader {
        self.data_loader.clone()
    }

    pub async fn pool_data_for_block<T: Transport + Clone>(
        &self,
        block_number: BlockNumber,
        provider: Arc<impl Provider<T>>
    ) -> Result<PoolData, PoolError> {
        self.data_loader
            .load_pool_data(Some(block_number), provider)
            .await
    }

    pub fn fetch_lowest_tick(&self) -> i32 {
        *self.ticks.keys().min().unwrap()
    }

    pub fn fetch_highest_tick(&self) -> i32 {
        *self.ticks.keys().max().unwrap()
    }

    pub fn fetch_pool_snapshot(&self) -> Result<(Address, Address, PoolSnapshot), PoolError> {
        if !self.data_is_populated() {
            return Err(PoolError::PoolNotInitialized)
        }

        let liq_ranges = self
            .ticks
            .iter()
            .sorted_unstable_by(|a, b| a.0.cmp(b.0))
            .map_windows(|[(tick_lower, _), (tick_upper, tick_inner_upper)]| {
                // ensure everything is spaced properly
                assert_eq!((**tick_upper - **tick_lower).abs(), self.tick_spacing);
                LiqRange::new(**tick_lower, **tick_upper, tick_inner_upper.liquidity_gross).unwrap()
            })
            .collect::<Vec<_>>();

        Ok((self.token0, self.token1, PoolSnapshot::new(liq_ranges, self.sqrt_price.into())?))
    }

    pub async fn initialize<T: Transport + Clone>(
        &mut self,
        block_number: Option<BlockNumber>,
        provider: Arc<impl Provider<T>>
    ) -> Result<(), PoolError> {
        tracing::trace!(?block_number, "populating pool data");
        self.populate_data(block_number, provider.clone()).await?;
        tracing::trace!(?block_number, "populated pool data");
        self.sync_ticks(block_number, provider.clone()).await?;
        tracing::trace!(?block_number, "synced pool ticks");
        Ok(())
    }

    pub fn set_sim_swap_sync(&mut self, sync_swap_with_sim: bool) {
        self.sync_swap_with_sim = sync_swap_with_sim;
    }

    pub fn address(&self) -> A {
        self.data_loader.address()
    }

    async fn get_tick_data_batch_request<P: Provider<T>, T: Transport + Clone>(
        &self,
        tick_start: I24,
        zero_for_one: bool,
        num_ticks: u16,
        block_number: Option<BlockNumber>,
        provider: Arc<P>
    ) -> Result<(Vec<TickData>, U256), PoolError> {
        tracing::info!(?tick_start,?num_ticks,addr=?self.address());
        let (tick_data, block_number) = self
            .data_loader
            .load_tick_data(
                tick_start,
                zero_for_one,
                num_ticks,
                i32_to_i24(self.tick_spacing)?,
                block_number,
                provider.clone()
            )
            .await?;

        Ok((tick_data, block_number))
    }

    pub fn apply_ticks(&mut self, mut fetched_ticks: Vec<TickData>) {
        fetched_ticks.sort_by_key(|k| k.tick);

        fetched_ticks
            .into_iter()
            .filter(|tick| tick.initialized)
            .for_each(|tick| {
                self.ticks.insert(
                    tick.tick.as_i32(),
                    TickInfo {
                        initialized:     tick.initialized,
                        liquidity_gross: tick.liquidityGross,
                        liquidity_net:   tick.liquidityNet
                    }
                );
                self.flip_tick(tick.tick.as_i32(), self.tick_spacing);
            });
    }

    pub async fn load_more_ticks<P: Provider<T>, T: Transport + Clone>(
        &self,
        tick_data: TickRangeToLoad<A>,
        block_number: Option<BlockNumber>,
        provider: Arc<P>
    ) -> Result<Vec<TickData>, PoolError> {
        Ok(self
            .get_tick_data_batch_request(
                i32_to_i24(tick_data.start_tick)?,
                tick_data.zfo,
                tick_data.tick_count,
                block_number,
                provider
            )
            .await?
            .0)
    }

    async fn sync_ticks<P: Provider<T>, T: Transport + Clone>(
        &mut self,
        block_number: Option<u64>,
        provider: Arc<P>
    ) -> Result<(), PoolError> {
        if !self.data_is_populated() {
            return Err(PoolError::PoolAlreadyInitialized)
        }

        self.ticks.clear();
        self.tick_bitmap.clear();

        tracing::info!(?self.token0, ?self.token1,?self.tick, ?self.tick_spacing, ?self.liquidity,?self.liquidity_net);
        let total_ticks_to_fetch = self.initial_ticks_per_side * 2;
        // current tick when loaded (init tick) - (half total tics * spacing);

        let start_tick = self.tick - (total_ticks_to_fetch.div_ceil(2) as i32 * self.tick_spacing);

        let end_tick = start_tick + (self.tick_spacing as u16 * total_ticks_to_fetch) as i32;
        tracing::info!(?start_tick, ?end_tick);

        let mut fetched_ticks = self
            .get_tick_data_batch_request(
                i32_to_i24(start_tick)?,
                false,
                total_ticks_to_fetch,
                block_number,
                provider.clone()
            )
            .await?
            .0;

        fetched_ticks.sort_by_key(|k| k.tick);

        fetched_ticks
            .into_iter()
            .filter(|tick| tick.initialized)
            .for_each(|tick| {
                self.ticks.insert(
                    tick.tick.as_i32(),
                    TickInfo {
                        initialized:     tick.initialized,
                        liquidity_gross: tick.liquidityGross,
                        liquidity_net:   tick.liquidityNet
                    }
                );
                self.flip_tick(tick.tick.as_i32(), self.tick_spacing);
            });

        Ok(())
    }

    pub fn calculate_price_unshifted(&self, sqrt_price_limit_x96: U256) -> f64 {
        let tick =
            uniswap_v3_math::tick_math::get_tick_at_sqrt_ratio(sqrt_price_limit_x96).unwrap();

        let shift = self.token0_decimals as i8 - self.token1_decimals as i8;
        // flipped to scale them properly with the token spacing
        let price = match shift.cmp(&0) {
            Ordering::Less => 1.0001_f64.powi(tick) * 10_f64.powi(-shift as i32),
            Ordering::Greater => 1.0001_f64.powi(tick) / 10_f64.powi(shift as i32),
            Ordering::Equal => 1.0001_f64.powi(tick)
        };

        1.0 / price
    }

    pub fn calculate_price(&self) -> f64 {
        let tick = uniswap_v3_math::tick_math::get_tick_at_sqrt_ratio(self.sqrt_price).unwrap();
        let shift = self.token0_decimals as i8 - self.token1_decimals as i8;
        let price = match shift.cmp(&0) {
            Ordering::Less => 1.0001_f64.powi(tick) / 10_f64.powi(-shift as i32),
            Ordering::Greater => 1.0001_f64.powi(tick) * 10_f64.powi(shift as i32),
            Ordering::Equal => 1.0001_f64.powi(tick)
        };

        1.0 / price
    }

    /// Obvious doc: Sims the swap to get the state changes after applying it
    ///
    /// (maybe) Not so obvious doc:
    ///     * Testing:    If the goal is to test the implementation, passing
    ///       amount0 *and* limit price, will mess with your testing
    ///       reliability, since you'd be clamping the potential change in
    ///       amount1, i.e. you probably won't be testing much.
    ///     * Sync logs:  Swap sync logs don't have the zeroForOne field, which
    ///       coupled with amountSpecified produces 4 possible combinations of
    ///       parameter. Therefore, if you are syncing from swap log, you need
    ///       to try out all of the combinations below, to know exactly with
    ///       which set of zeroForOne x amountSpecified parameters the sim
    ///       method was called
    fn _simulate_swap(
        &self,
        token_in: Address,
        amount_specified: I256,
        sqrt_price_limit_x96: Option<U256>
    ) -> Result<SwapResult, SwapSimulationError> {
        if amount_specified.is_zero() {
            return Err(SwapSimulationError::ZeroAmountSpecified)
        }

        let zero_for_one = token_in == self.token0;
        let exact_input = amount_specified.is_positive();

        let sqrt_price_limit_x96 = sqrt_price_limit_x96.unwrap_or(if zero_for_one {
            MIN_SQRT_RATIO + U256_1
        } else {
            MAX_SQRT_RATIO - U256_1
        });

        if (zero_for_one
            && (sqrt_price_limit_x96 >= self.sqrt_price || sqrt_price_limit_x96 <= MIN_SQRT_RATIO))
            || (!zero_for_one
                && (sqrt_price_limit_x96 <= self.sqrt_price
                    || sqrt_price_limit_x96 >= MAX_SQRT_RATIO))
        {
            tracing::warn!(?zero_for_one, ?sqrt_price_limit_x96, ?self.sqrt_price);
            return Err(SwapSimulationError::InvalidSqrtPriceLimit)
        }

        let mut amount_specified_remaining = amount_specified;
        let mut amount_calculated = I256::ZERO;
        let mut sqrt_price_x_96 = self.sqrt_price;
        let mut tick = self.tick;
        let mut liquidity = self.liquidity;

        tracing::trace!(
            token_in = ?token_in,
            amount_specified = ?amount_specified,
            zero_for_one = zero_for_one,
            exact_input = exact_input,
            sqrt_price_limit_x96 = ?sqrt_price_limit_x96,
            initial_state = ?(
                &amount_specified_remaining,
                &amount_calculated,
                &sqrt_price_x_96,
                &tick,
                &liquidity
            ),
            "starting swap"
        );

        while amount_specified_remaining != I256::ZERO && sqrt_price_x_96 != sqrt_price_limit_x96 {
            let sqrt_price_start_x_96 = sqrt_price_x_96;
            let (tick_next, initialized) =
                uniswap_v3_math::tick_bitmap::next_initialized_tick_within_one_word(
                    &self.tick_bitmap,
                    tick,
                    self.tick_spacing,
                    zero_for_one
                )?;

            let tick_next = tick_next.clamp(MIN_TICK, MAX_TICK);
            let sqrt_price_next_x96 =
                uniswap_v3_math::tick_math::get_sqrt_ratio_at_tick(tick_next)?;

            let target_sqrt_ratio = if (zero_for_one && sqrt_price_next_x96 < sqrt_price_limit_x96)
                || (!zero_for_one && sqrt_price_next_x96 > sqrt_price_limit_x96)
            {
                sqrt_price_limit_x96
            } else {
                sqrt_price_next_x96
            };

            let (new_sqrt_price_x_96, amount_in, amount_out, fee_amount) =
                uniswap_v3_math::swap_math::compute_swap_step(
                    sqrt_price_x_96,
                    target_sqrt_ratio,
                    liquidity,
                    amount_specified_remaining,
                    self.fee
                )?;

            sqrt_price_x_96 = new_sqrt_price_x_96;

            if exact_input {
                amount_specified_remaining -= I256::from_raw(amount_in + fee_amount);
                amount_calculated -= I256::from_raw(amount_out);
            } else {
                amount_specified_remaining += I256::from_raw(amount_out);
                amount_calculated += I256::from_raw(amount_in + fee_amount);
            }

            if sqrt_price_x_96 == sqrt_price_next_x96 {
                if initialized {
                    let liquidity_net =
                        self.ticks
                            .get(&tick_next)
                            .map(|info| {
                                if zero_for_one {
                                    -info.liquidity_net
                                } else {
                                    info.liquidity_net
                                }
                            })
                            .unwrap_or_default();

                    liquidity = if liquidity_net < 0 {
                        liquidity
                            .checked_sub(liquidity_net.unsigned_abs())
                            .ok_or(SwapSimulationError::LiquidityUnderflow)?
                    } else {
                        liquidity + (liquidity_net.unsigned_abs())
                    };
                }

                tick = if zero_for_one { tick_next - 1 } else { tick_next };
            } else if sqrt_price_x_96 != sqrt_price_start_x_96 {
                tick = uniswap_v3_math::tick_math::get_tick_at_sqrt_ratio(sqrt_price_x_96)?;
            }

            tracing::trace!(
                sqrt_price_x_96 = ?sqrt_price_x_96,
                amount_in = ?amount_in,
                amount_out = ?amount_out,
                fee_amount = ?fee_amount,
                tick_next = ?tick_next,
                state = ?(
                    &amount_specified_remaining,
                    &amount_calculated,
                    &sqrt_price_x_96,
                    &tick,
                    &liquidity
                ),
                "step completed"
            );
        }

        let (amount0, amount1) = if zero_for_one == exact_input {
            (amount_specified - amount_specified_remaining, amount_calculated)
        } else {
            (amount_calculated, amount_specified - amount_specified_remaining)
        };

        Ok(SwapResult { amount0, amount1, liquidity, sqrt_price_x_96, tick })
    }

    pub fn simulate_swap(
        &self,
        token_in: Address,
        amount_specified: I256,
        sqrt_price_limit_x96: Option<U256>
    ) -> Result<(I256, I256), SwapSimulationError> {
        let swap_result = self._simulate_swap(token_in, amount_specified, sqrt_price_limit_x96)?;
        Ok((swap_result.amount0, swap_result.amount1))
    }

    pub fn simulate_swap_mut(
        &mut self,
        token_in: Address,
        amount_specified: I256,
        sqrt_price_limit_x96: Option<U256>
    ) -> Result<(I256, I256), SwapSimulationError> {
        let swap_result = self._simulate_swap(token_in, amount_specified, sqrt_price_limit_x96)?;

        self.liquidity = swap_result.liquidity;
        self.sqrt_price = swap_result.sqrt_price_x_96;
        self.tick = swap_result.tick;

        Ok((swap_result.amount0, swap_result.amount1))
    }

    pub fn sync_from_swap_log(&mut self, log: Log) -> Result<(), PoolError> {
        if self.sync_swap_with_sim {
            self.sync_swap_with_sim(log)
        } else {
            self._sync_from_swap_log(log).map_err(Into::into)
        }
    }

    fn sync_swap_with_sim(&mut self, log: Log) -> Result<(), PoolError> {
        let swap_event = Loader::decode_swap_event(&log)?;

        tracing::trace!(pool_tick = ?self.tick, pool_price = ?self.sqrt_price, pool_liquidity = ?self.liquidity, pool_address = ?self.data_loader.address(), "pool before");
        tracing::debug!(swap_tick=swap_event.tick, swap_price=?swap_event.sqrt_price_x96, swap_liquidity=?swap_event.liquidity, swap_amount0=?swap_event.amount0, swap_amount1=?swap_event.amount1, "swap event");

        let combinations = [
            (self.token1, swap_event.amount1),
            (self.token0, swap_event.amount0),
            (self.token0, swap_event.amount1),
            (self.token1, swap_event.amount0)
        ];

        let mut simulation_failed = true;
        for (token_in, amount_in) in combinations.iter() {
            let sqrt_price_limit_x96 = Some(U256::from(swap_event.sqrt_price_x96));
            if let Ok((amount0, amount1)) =
                self.simulate_swap(*token_in, *amount_in, sqrt_price_limit_x96)
            {
                if swap_event.amount0 == amount0 && swap_event.amount1 == amount1 {
                    // will not fail
                    let (..) =
                        self.simulate_swap_mut(*token_in, *amount_in, sqrt_price_limit_x96)?;
                    simulation_failed = false;
                    break
                }
            }
        }

        if simulation_failed {
            tracing::error!(
                pool_address = ?self.data_loader.address(),
                pool_price = ?self.sqrt_price,
                pool_liquidity = ?self.liquidity,
                pool_tick = ?self.tick,
                swap_price = ?swap_event.sqrt_price_x96,
                swap_tick = swap_event.tick,
                swap_liquidity = ?swap_event.liquidity,
                swap_amount0 = ?swap_event.amount0,
                swap_amount1 = ?swap_event.amount1,
                "Swap simulation failed"
            );
            return Err(PoolError::SwapSimulationFailed)
        } else {
            tracing::trace!(pool_tick = ?self.tick, pool_price = ?self.sqrt_price, pool_liquidity = ?self.liquidity, pool_address = ?self.data_loader.address(), "pool after");
        }

        Ok(())
    }

    pub fn sync_from_log(&mut self, log: Log) -> Result<(), PoolError> {
        if Loader::is_swap_event(&log) {
            self._sync_from_swap_log(log)?;
        } else if Loader::is_modify_position_event(&log) {
            self.sync_from_modify_position(log)?;
        } else {
            Err(PoolError::InvalidEventSignature(log.topics().to_vec()))?
        }

        Ok(())
    }

    pub fn sync_from_modify_position(&mut self, log: Log) -> Result<(), PoolError> {
        let modify_position_event = Loader::decode_modify_position_event(&log)?;
        let ModifyPositionEvent { tick_lower, tick_upper, liquidity_delta, .. } =
            modify_position_event;

        self.update_position(tick_lower, tick_upper, liquidity_delta);

        if liquidity_delta != 0 && self.tick > tick_lower && self.tick < tick_upper {
            self.liquidity = if liquidity_delta < 0 {
                self.liquidity - (liquidity_delta.unsigned_abs())
            } else {
                // > 0 so we can just
                self.liquidity + (liquidity_delta.unsigned_abs())
            }
        }

        tracing::debug!(?modify_position_event, address = ?self.data_loader.address(), sqrt_price = ?self.sqrt_price, liquidity = ?self.liquidity, tick = ?self.tick, "modify position event");

        Ok(())
    }

    pub fn _sync_from_swap_log(&mut self, log: Log) -> Result<(), PoolError> {
        let swap_event = Loader::decode_swap_event(&log)?;

        self.sqrt_price = U256::from(swap_event.sqrt_price_x96);
        self.liquidity = swap_event.liquidity;
        self.tick = swap_event.tick;

        tracing::debug!(?swap_event, address = ?self.data_loader.address(), sqrt_price = ?self.sqrt_price, liquidity = ?self.liquidity, tick = ?self.tick, "swap event");

        Ok(())
    }

    pub async fn populate_data<P: Provider<T>, T: Transport + Clone>(
        &mut self,
        block_number: Option<u64>,
        provider: Arc<P>
    ) -> Result<(), PoolError> {
        let pool_data = self
            .data_loader
            .load_pool_data(block_number, provider)
            .await?;

<<<<<<< HEAD
        tracing::error!(?pool_data, "POOL DATA");

=======
>>>>>>> 3b7f5188
        self.token0 = pool_data.tokenA;
        self.token0_decimals = pool_data.tokenADecimals;
        self.token1 = pool_data.tokenB;
        self.token1_decimals = pool_data.tokenBDecimals;
        self.liquidity = pool_data.liquidity;
        self.sqrt_price = U256::from(pool_data.sqrtPrice);
        self.tick = pool_data.tick.as_i32();
        self.tick_spacing = pool_data.tickSpacing.as_i32();
        let mut bytes = [0u8; 4];
        bytes[..3].copy_from_slice(&pool_data.fee.to_le_bytes::<3>());
        self.fee = u32::from_le_bytes(bytes);
        self.liquidity_net = pool_data.liquidityNet;
        Ok(())
    }

    pub fn data_is_populated(&self) -> bool {
        !(self.token0.is_zero() || self.token1.is_zero())
    }

    pub(crate) fn event_signatures(&self) -> Vec<B256> {
        Loader::event_signatures()
    }

    pub(crate) fn update_position(
        &mut self,
        tick_lower: i32,
        tick_upper: i32,
        liquidity_delta: i128
    ) {
        let mut flipped_lower = false;
        let mut flipped_upper = false;

        if liquidity_delta != 0 {
            flipped_lower = self.update_tick(tick_lower, liquidity_delta, false);
            flipped_upper = self.update_tick(tick_upper, liquidity_delta, true);
            if flipped_lower {
                self.flip_tick(tick_lower, self.tick_spacing);
            }
            if flipped_upper {
                self.flip_tick(tick_upper, self.tick_spacing);
            }
        }

        if liquidity_delta < 0 {
            if flipped_lower {
                self.ticks.remove(&tick_lower);
            }

            if flipped_upper {
                self.ticks.remove(&tick_upper);
            }
        }
    }

    pub fn update_tick(&mut self, tick: i32, liquidity_delta: i128, upper: bool) -> bool {
        let info = match self.ticks.get_mut(&tick) {
            Some(info) => info,
            None => {
                self.ticks.insert(tick, TickInfo::default());
                self.ticks
                    .get_mut(&tick)
                    .expect("Tick does not exist in ticks")
            }
        };

        let liquidity_gross_before = info.liquidity_gross;

        let liquidity_gross_after = if liquidity_delta < 0 {
            liquidity_gross_before.saturating_sub(liquidity_delta.unsigned_abs())
        } else {
            liquidity_gross_before + (liquidity_delta.unsigned_abs())
        };

        // we do not need to check if liqudity_gross_after > maxLiquidity because we are
        // only calling update tick on a burn or mint log. this should already
        // be validated when a log is
        let flipped = (liquidity_gross_after == 0) != (liquidity_gross_before == 0);

        if liquidity_gross_before == 0 {
            info.initialized = true;
        }

        info.liquidity_gross = liquidity_gross_after;

        info.liquidity_net = if upper {
            info.liquidity_net - liquidity_delta
        } else {
            info.liquidity_net + liquidity_delta
        };

        flipped
    }

    pub fn flip_tick(&mut self, tick: i32, tick_spacing: i32) {
        let (word_pos, bit_pos) = uniswap_v3_math::tick_bitmap::position(tick / tick_spacing);
        let mask = U256::from(1) << bit_pos;

        if let Some(word) = self.tick_bitmap.get_mut(&word_pos) {
            *word ^= mask;
        } else {
            self.tick_bitmap.insert(word_pos, mask);
        }
    }

    pub fn get_token_out(&self, token_in: Address) -> Address {
        if self.token0 == token_in {
            self.token1
        } else {
            self.token0
        }
    }

    pub fn calculate_word_pos_bit_pos(&self, compressed: i32) -> (i16, u8) {
        uniswap_v3_math::tick_bitmap::position(compressed)
    }

    #[cfg(test)]
    pub fn set_sqrt_price_x96(&mut self, price: u128) {
        self.sqrt_price = U256::from(price);
    }

    #[cfg(test)]
    pub fn get_sqrt_price_x96(&self) -> u128 {
        self.sqrt_price.to()
    }
}

#[derive(Error, Debug)]
pub enum SwapSimulationError {
    #[error("Could not get next tick")]
    InvalidTick,
    #[error(transparent)]
    UniswapV3MathError(#[from] UniswapV3MathError),
    #[error("Liquidity underflow")]
    LiquidityUnderflow,
    #[error("Invalid sqrt price limit")]
    InvalidSqrtPriceLimit,
    #[error("Amount specified must be non-zero")]
    ZeroAmountSpecified
}
#[derive(Error, Debug)]
pub enum PoolError {
    #[error("Invalid signature: [{}]", .0.iter().map(|b| format!("0x{}", hex::encode(b))).collect::<Vec<_>>().join(", "))]
    InvalidEventSignature(Vec<B256>),
    #[error("Swap simulation failed")]
    SwapSimulationFailed,
    #[error("Pool already initialized")]
    PoolAlreadyInitialized,
    #[error("Pool is not initialized")]
    PoolNotInitialized,
    #[error(transparent)]
    SwapSimulationError(#[from] SwapSimulationError),
    #[error(transparent)]
    AlloyContractError(#[from] alloy::contract::Error),
    #[error(transparent)]
    AlloySolTypeError(#[from] alloy::sol_types::Error),
    #[error(transparent)]
    ConversionError(#[from] ConversionError),
    #[error(transparent)]
    Eyre(#[from] eyre::Error)
}

#[cfg(test)]
mod tests {
    use std::sync::Once;

    use tracing_subscriber::{fmt, EnvFilter};
    use uniswap_v3_math::tick_math::get_sqrt_ratio_at_tick;

    use super::*;
    use crate::uniswap::pool_data_loader;

    static INIT: Once = Once::new();

    fn setup_tracing() {
        INIT.call_once(|| {
            let _ = fmt()
                .with_env_filter(
                    EnvFilter::from_default_env()
                        .add_directive("uniswap_v4=debug".parse().unwrap())
                        .add_directive("angstrom_types=debug".parse().unwrap())
                        .add_directive("test=debug".parse().unwrap())
                )
                .try_init();
        });
    }

    #[derive(Debug, Clone, Default)]
    struct MockLoader;

    impl<A> PoolDataLoader<A> for MockLoader {
        async fn load_tick_data<P: Provider<T>, T: Transport + Clone>(
            &self,
            _: I24,
            _: bool,
            _: u16,
            _: I24,
            _: Option<BlockNumber>,
            _: Arc<P>
        ) -> Result<(Vec<TickData>, U256), PoolError> {
            unimplemented!()
        }

        async fn load_pool_data<P: Provider<T>, T: Transport + Clone>(
            &self,
            _: Option<BlockNumber>,
            _: Arc<P>
        ) -> Result<PoolData, PoolError> {
            unimplemented!()
        }

        fn address(&self) -> A {
            unimplemented!()
        }

        fn group_logs(_: Vec<Log>) -> HashMap<A, Vec<Log>> {
            unimplemented!()
        }

        fn event_signatures() -> Vec<B256> {
            unimplemented!()
        }

        fn is_swap_event(_: &Log) -> bool {
            unimplemented!()
        }

        fn is_modify_position_event(_: &Log) -> bool {
            unimplemented!()
        }

        fn decode_swap_event(_: &Log) -> Result<pool_data_loader::SwapEvent, PoolError> {
            unimplemented!()
        }

        fn decode_modify_position_event(_: &Log) -> Result<ModifyPositionEvent, PoolError> {
            unimplemented!()
        }
    }

    fn setup_basic_pool() -> EnhancedUniswapPool<MockLoader> {
        let mut pool = EnhancedUniswapPool::new(MockLoader, 10);
        pool.token0 = Address::from_slice(&[1u8; 20]);
        pool.token1 = Address::from_slice(&[2u8; 20]);
        pool.token0_decimals = 18;
        pool.token1_decimals = 18;
        pool.liquidity = 1_000_000;
        pool.sqrt_price = U256::from(1004968906420141727126888u128);
        pool.fee = 3000;
        pool.tick = 1000;
        pool.tick_spacing = 60;
        pool
    }

    #[test]
    fn test_get_token_out() {
        setup_tracing();
        let pool = setup_basic_pool();

        let token_out = pool.get_token_out(pool.token0);
        assert_eq!(token_out, pool.token1);

        let token_out = pool.get_token_out(pool.token1);
        assert_eq!(token_out, pool.token0);
    }

    #[test]
    fn test_calculate_price() {
        setup_tracing();
        let pool = setup_basic_pool();
        let price = pool.calculate_price();
        assert!(price > 0.0);
    }

    #[test]
    fn test_update_position() {
        setup_tracing();
        let mut pool = setup_basic_pool();

        // First add the ticks to the pool
        pool.ticks.insert(-120, TickInfo::default());
        pool.ticks.insert(120, TickInfo::default());

        // Test Case 1: Add liquidity
        pool.update_position(-120, 120, 1000);

        // Verify lower tick
        let lower_tick = pool.ticks.get(&-120).unwrap();
        assert_eq!(lower_tick.liquidity_gross, 1000u128);
        assert_eq!(lower_tick.liquidity_net, 1000);
        assert!(lower_tick.initialized);

        // Verify upper tick
        let upper_tick = pool.ticks.get(&120).unwrap();
        assert_eq!(upper_tick.liquidity_gross, 1000u128);
        assert_eq!(upper_tick.liquidity_net, -1000);
        assert!(upper_tick.initialized);

        // Test Case 2: Add more liquidity to same position
        pool.update_position(-120, 120, 500);

        let lower_tick = pool.ticks.get(&-120).unwrap();
        assert_eq!(lower_tick.liquidity_gross, 1500u128);
        assert_eq!(lower_tick.liquidity_net, 1500);

        let upper_tick = pool.ticks.get(&120).unwrap();
        assert_eq!(upper_tick.liquidity_gross, 1500u128);
        assert_eq!(upper_tick.liquidity_net, -1500);

        // Test Case 3: Remove partial liquidity
        pool.update_position(-120, 120, -500);

        let lower_tick = pool.ticks.get(&-120).unwrap();
        assert_eq!(lower_tick.liquidity_gross, 1000u128);
        assert_eq!(lower_tick.liquidity_net, 1000);

        let upper_tick = pool.ticks.get(&120).unwrap();
        assert_eq!(upper_tick.liquidity_gross, 1000u128);
        assert_eq!(upper_tick.liquidity_net, -1000);

        // Test Case 4: Remove all remaining liquidity
        pool.update_position(-120, 120, -1000);

        // Ticks should be removed after flipping to zero liquidity
        assert!(!pool.ticks.contains_key(&-120));
        assert!(!pool.ticks.contains_key(&120));
    }

    #[test]
    fn test_update_position_overlapping_ranges() {
        setup_tracing();
        let mut pool = setup_basic_pool();

        // Add ticks to the pool
        pool.ticks.insert(-120, TickInfo::default());
        pool.ticks.insert(-60, TickInfo::default());
        pool.ticks.insert(60, TickInfo::default());
        pool.ticks.insert(120, TickInfo::default());

        // Create overlapping ranges
        pool.update_position(-120, 120, 1000); // Outer range
        pool.update_position(-60, 60, 500); // Inner range

        // Check outer range ticks
        let tick_minus_120 = pool.ticks.get(&-120).unwrap();
        assert_eq!(tick_minus_120.liquidity_gross, 1000u128);
        assert_eq!(tick_minus_120.liquidity_net, 1000);

        let tick_120 = pool.ticks.get(&120).unwrap();
        assert_eq!(tick_120.liquidity_gross, 1000u128);
        assert_eq!(tick_120.liquidity_net, -1000);

        // Check inner range ticks
        let tick_minus_60 = pool.ticks.get(&-60).unwrap();
        assert_eq!(tick_minus_60.liquidity_gross, 500u128);
        assert_eq!(tick_minus_60.liquidity_net, 500);

        let tick_60 = pool.ticks.get(&60).unwrap();
        assert_eq!(tick_60.liquidity_gross, 500u128);
        assert_eq!(tick_60.liquidity_net, -500);

        // Remove inner range
        pool.update_position(-60, 60, -500);

        // Verify outer range remains intact
        assert_eq!(pool.ticks.get(&-120).unwrap().liquidity_gross, 1000u128);
        assert_eq!(pool.ticks.get(&120).unwrap().liquidity_gross, 1000u128);
    }

    #[test]
    fn test_flip_tick() {
        setup_tracing();
        let mut pool = setup_basic_pool();

        // Flip tick
        pool.flip_tick(60, 60);
        let (word_pos, bit_pos) = pool.calculate_word_pos_bit_pos(1);
        let mask = U256::from(1) << bit_pos;
        assert_eq!(pool.tick_bitmap.get(&word_pos), Some(&mask));

        // Flip again should clear
        pool.flip_tick(60, 60);
        assert_eq!(pool.tick_bitmap.get(&word_pos), Some(&U256::ZERO));
    }

    #[test]
    fn test_data_is_populated() {
        setup_tracing();
        let pool = setup_basic_pool();
        assert!(pool.data_is_populated());

        let empty_pool = EnhancedUniswapPool::<MockLoader>::default();
        assert!(!empty_pool.data_is_populated());
    }

    #[test]
    fn test_simulate_swap_invalid_cases() {
        setup_tracing();
        let pool = setup_basic_pool();

        // Test zero amount
        let result = pool.simulate_swap(pool.token0, I256::ZERO, None);
        assert!(matches!(result, Err(SwapSimulationError::ZeroAmountSpecified)));

        // Test invalid sqrt price limit
        let invalid_price = MAX_SQRT_RATIO;
        let result =
            pool.simulate_swap(pool.token0, I256::try_from(1000i32).unwrap(), Some(invalid_price));
        assert!(matches!(result, Err(SwapSimulationError::InvalidSqrtPriceLimit)));
    }

    #[test]
    fn test_fetch_pool_snapshot() {
        setup_tracing();
        let mut pool = setup_basic_pool();

        // Add some ticks
        pool.update_position(-120, -60, 1000);
        pool.update_position(-60, 0, 2000);
        pool.update_position(0, 60, 3000);
        // set the sqrt_liq at -120
        let sqrt = get_sqrt_ratio_at_tick(-60).unwrap();
        pool.sqrt_price = sqrt;
        pool.tick = -60;

        let result = pool.fetch_pool_snapshot();
        assert!(result.is_ok(), "{:?}", result);

        let (token_a, token_b, snapshot) = result.unwrap();
        assert_eq!(token_a, pool.token0);
        assert_eq!(token_b, pool.token1);
        assert!(!snapshot.ranges.is_empty());
    }
}<|MERGE_RESOLUTION|>--- conflicted
+++ resolved
@@ -584,11 +584,8 @@
             .load_pool_data(block_number, provider)
             .await?;
 
-<<<<<<< HEAD
         tracing::error!(?pool_data, "POOL DATA");
 
-=======
->>>>>>> 3b7f5188
         self.token0 = pool_data.tokenA;
         self.token0_decimals = pool_data.tokenADecimals;
         self.token1 = pool_data.tokenB;
