use std::{
    pin::Pin,
    task::{Context, Poll}
};

use futures_util::{Future, Stream, StreamExt};
use guard_types::orders::{
<<<<<<< HEAD
    ComposableLimitOrderValidation, ComposableSearcherOrderValidation, LimitOrderValidation,
    OrderOrigin, PooledComposableOrder, PooledLimitOrder, PooledOrder, PooledSearcherOrder,
    SearcherOrderValidation
=======
    ComposableLimitOrderValidation, LimitOrderValidation, OrderOrigin, PooledComposableOrder,
    PooledLimitOrder, PooledOrder, PooledSearcherOrder, SearcherOrderValidation
>>>>>>> 624b94a8
};
use tokio::sync::mpsc::Sender;
use validation::order::{OrderValidationOutcome, OrderValidator};

<<<<<<< HEAD
use crate::{
    limit::LimitOrderPool,
    searcher::SearcherPool,
    validator::{ValidationResults, Validator}
};
=======
use crate::{limit::LimitOrderPool, searcher::SearcherPool};
>>>>>>> 624b94a8

pub struct OrderPoolInner<L, CL, S, CS, V>
where
    L: PooledLimitOrder,
    <L as PooledOrder>::ValidationData: LimitOrderValidation,
    CL: PooledComposableOrder + PooledLimitOrder,
    <CL as PooledOrder>::ValidationData: ComposableLimitOrderValidation,
    S: PooledSearcherOrder,
    CS: PooledComposableOrder + PooledSearcherOrder,
    V: OrderValidator
{
    limit_pool:   LimitOrderPool<L, CL>,
    sercher_pool: SearcherPool<S, CS>,

    //
    validator: Validator<L, CL, S, CS, V>
}

impl<L, CL, S, CS, V> OrderPoolInner<L, CL, S, CS, V>
where
    L: PooledLimitOrder,
    CL: PooledComposableOrder + PooledLimitOrder,
    S: PooledSearcherOrder,
    CS: PooledComposableOrder + PooledSearcherOrder,
    V: OrderValidator<
        LimitOrder = L,
        SearcherOrder = S,
        ComposableLimitOrder = CL,
        ComposableSearcherOrder = CS
    >
{
    pub fn new_limit_order(&mut self, origin: OrderOrigin, order: L) {
        self.validator.validate_order(origin, order);
    }

    pub fn new_composable_limit(&mut self, origin: OrderOrigin, order: CL) {
        self.validator.validate_composable_order(origin, order);
    }

    pub fn new_searcher_order(&mut self, origin: OrderOrigin, order: S) {
        self.validator.validate_searcher_order(origin, order)
    }

    pub fn new_composable_searcher_order(&mut self, origin: OrderOrigin, order: CS) {
        self.validator
            .validate_composable_searcher_order(origin, order)
    }
}

impl<L, CL, S, CS, V> OrderPoolInner<L, CL, S, CS, V>
where
    L: PooledLimitOrder,
    CL: PooledComposableOrder + PooledLimitOrder,
    S: PooledSearcherOrder,
    CS: PooledComposableOrder + PooledSearcherOrder,
    V: OrderValidator,
    <L as PooledOrder>::ValidationData: LimitOrderValidation,
    <CL as PooledOrder>::ValidationData: ComposableLimitOrderValidation,
    <S as PooledOrder>::ValidationData: SearcherOrderValidation,
    <CS as PooledOrder>::ValidationData: ComposableSearcherOrderValidation
{
    fn handle_validated_order(&mut self, res: ValidationResults<L, CL, S, CS>) {}
}

// impl Future for OrderPoolInner<>
impl<L, CL, S, CS, V> Stream for OrderPoolInner<L, CL, S, CS, V>
where
    L: PooledLimitOrder,
    CL: PooledComposableOrder + PooledLimitOrder,
    S: PooledSearcherOrder,
    CS: PooledComposableOrder + PooledSearcherOrder,
    V: OrderValidator,
    <L as PooledOrder>::ValidationData: LimitOrderValidation,
    <CL as PooledOrder>::ValidationData: ComposableLimitOrderValidation,
    <S as PooledOrder>::ValidationData: SearcherOrderValidation,
    <CS as PooledOrder>::ValidationData: ComposableSearcherOrderValidation
{
<<<<<<< HEAD
    type Item = ();

    fn poll_next(mut self: Pin<&mut Self>, cx: &mut Context<'_>) -> Poll<Option<Self::Item>> {
        while let Poll::Ready(Some(next)) = self.validator.poll_next_unpin(cx) {
            self.handle_validated_order(next)
=======
    pub async fn validate_limit(
        &mut self,
        origin: OrderOrigin,
        order: L
    ) -> OrderValidationOutcome<L> {
        let res = self.validator.validate_order(origin, order).await;
        match res {
            OrderValidationOutcome::Valid { order, propagate } => {
                let a = order.data.priority_data();
            }
            _ => todo!()
>>>>>>> 624b94a8
        }
        Poll::Pending
    }
}<|MERGE_RESOLUTION|>--- conflicted
+++ resolved
@@ -5,27 +5,18 @@
 
 use futures_util::{Future, Stream, StreamExt};
 use guard_types::orders::{
-<<<<<<< HEAD
     ComposableLimitOrderValidation, ComposableSearcherOrderValidation, LimitOrderValidation,
     OrderOrigin, PooledComposableOrder, PooledLimitOrder, PooledOrder, PooledSearcherOrder,
     SearcherOrderValidation
-=======
-    ComposableLimitOrderValidation, LimitOrderValidation, OrderOrigin, PooledComposableOrder,
-    PooledLimitOrder, PooledOrder, PooledSearcherOrder, SearcherOrderValidation
->>>>>>> 624b94a8
 };
 use tokio::sync::mpsc::Sender;
 use validation::order::{OrderValidationOutcome, OrderValidator};
 
-<<<<<<< HEAD
 use crate::{
     limit::LimitOrderPool,
     searcher::SearcherPool,
     validator::{ValidationResults, Validator}
 };
-=======
-use crate::{limit::LimitOrderPool, searcher::SearcherPool};
->>>>>>> 624b94a8
 
 pub struct OrderPoolInner<L, CL, S, CS, V>
 where
@@ -103,25 +94,11 @@
     <S as PooledOrder>::ValidationData: SearcherOrderValidation,
     <CS as PooledOrder>::ValidationData: ComposableSearcherOrderValidation
 {
-<<<<<<< HEAD
     type Item = ();
 
     fn poll_next(mut self: Pin<&mut Self>, cx: &mut Context<'_>) -> Poll<Option<Self::Item>> {
         while let Poll::Ready(Some(next)) = self.validator.poll_next_unpin(cx) {
             self.handle_validated_order(next)
-=======
-    pub async fn validate_limit(
-        &mut self,
-        origin: OrderOrigin,
-        order: L
-    ) -> OrderValidationOutcome<L> {
-        let res = self.validator.validate_order(origin, order).await;
-        match res {
-            OrderValidationOutcome::Valid { order, propagate } => {
-                let a = order.data.priority_data();
-            }
-            _ => todo!()
->>>>>>> 624b94a8
         }
         Poll::Pending
     }
