--- conflicted
+++ resolved
@@ -17,11 +17,7 @@
 use eyre::Error;
 use futures::StreamExt;
 use futures_util::stream::BoxStream;
-<<<<<<< HEAD
-=======
 use itertools::Itertools;
-use reth_primitives::Log;
->>>>>>> 9dc4a570
 use thiserror::Error;
 use tokio::{
     sync::{
