--- conflicted
+++ resolved
@@ -4,10 +4,6 @@
     primitives::{keccak256, Address},
     rlp::BytesMut
 };
-<<<<<<< HEAD
-use angstrom_types::primitive::PeerId;
-=======
->>>>>>> 9dc4a570
 use futures::{stream::Empty, Stream, StreamExt};
 use reth_eth_wire::{
     capability::SharedCapabilities, multiplex::ProtocolConnection, protocol::Protocol,
@@ -18,11 +14,7 @@
     protocol::{ConnectionHandler, OnNotSupported},
     Direction
 };
-<<<<<<< HEAD
-use secp256k1::{PublicKey, SecretKey};
-=======
 use angstrom_types::primitive::PeerId;
->>>>>>> 9dc4a570
 use tokio::{
     sync::mpsc,
     time::{Duration, Instant}
