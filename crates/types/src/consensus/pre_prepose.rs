--- conflicted
+++ resolved
@@ -1,11 +1,7 @@
-<<<<<<< HEAD
 use std::{
     collections::{HashMap, HashSet},
-    hash::Hash
+    hash::{Hash, Hasher}
 };
-=======
-use std::hash::{Hash, Hasher};
->>>>>>> 9cd2f793
 
 use alloy::primitives::{keccak256, BlockNumber};
 use bytes::Bytes;
