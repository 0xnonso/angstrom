--- conflicted
+++ resolved
@@ -1,11 +1,4 @@
-<<<<<<< HEAD
-use alloy::{
-    consensus::Transaction,
-    primitives::{Address, U256}
-};
-=======
 use alloy::primitives::Address;
->>>>>>> 16ff4052
 use futures::{Stream, StreamExt};
 use pade::PadeDecode;
 use reth_provider::CanonStateNotificationStream;
