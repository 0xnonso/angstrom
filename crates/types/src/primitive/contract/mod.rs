--- conflicted
+++ resolved
@@ -12,14 +12,9 @@
 pub use ERC20::*;
 
 use crate::primitive::PoolId;
-<<<<<<< HEAD
+
 const TESTNET_ANGSTROM_ADDRESS: Address =
     alloy::primitives::address!("c856DdFC924E9AeEaaFfB1905544b36470AC3ad4");
-=======
-pub const TESTNET_ANGSTROM_ADDRESS: Address =
-    alloy::primitives::address!("c856DdFC924E9AeEaaFfB1905544b36470AC3ad4");
-//    alloy::primitives::address!("efa489c72885095170b02ca2d826c22fecb51a90");
->>>>>>> 3b7f5188
 
 // The `eip712_domain` macro lets you easily define an EIP-712 domain
 // object :)
