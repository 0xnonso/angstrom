mod blssignature;
mod contract;
// mod external_state_sim;
mod pool_state;
mod signature;

use alloy::primitives::FixedBytes;
pub use blssignature::*;
pub use contract::*;
pub use pool_state::*;
// pub use external_state_sim::*;
<<<<<<< HEAD
pub use signature::*;
=======
pub use signature::*;

pub type PoolId = FixedBytes<32>;
pub type PeerId = FixedBytes<64>;
>>>>>>> ca8b9408
<|MERGE_RESOLUTION|>--- conflicted
+++ resolved
@@ -9,11 +9,7 @@
 pub use contract::*;
 pub use pool_state::*;
 // pub use external_state_sim::*;
-<<<<<<< HEAD
-pub use signature::*;
-=======
 pub use signature::*;
 
 pub type PoolId = FixedBytes<32>;
-pub type PeerId = FixedBytes<64>;
->>>>>>> ca8b9408
+pub type PeerId = FixedBytes<64>;