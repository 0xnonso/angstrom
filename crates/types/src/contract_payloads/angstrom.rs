--- conflicted
+++ resolved
@@ -26,18 +26,10 @@
     orders::{OrderFillState, OrderOutcome},
     primitive::{PoolId, UniswapPoolRegistry},
     sol_bindings::{
-<<<<<<< HEAD
-        grouped_orders::{GroupedVanillaOrder, OrderWithStorageData},
-        rpc_orders::{
-            ExactFlashOrder, ExactStandingOrder, PartialFlashOrder, PartialStandingOrder,
-            TopOfBlockOrder as RpcTopOfBlockOrder
-        },
-=======
         grouped_orders::{
             FlashVariants, GroupedVanillaOrder, OrderWithStorageData, StandingVariants
         },
         rpc_orders::TopOfBlockOrder as RpcTopOfBlockOrder,
->>>>>>> ed233ae0
         RawPoolOrder
     }
 };
@@ -141,121 +133,8 @@
 }
 
 impl UserOrder {
-<<<<<<< HEAD
-    pub fn order_hash(&self, pair: &[Pair], asset: &[Asset], block: u64) -> B256 {
-        let pair = &pair[self.pair_index as usize];
-        match self.order_quantities {
-            OrderQuantities::Exact { quantity } => {
-                if let Some(validation) = &self.standing_validation {
-                    // exact standing
-                    ExactStandingOrder {
-                        ref_id: self.ref_id,
-                        exact_in: true,
-                        use_internal: self.use_internal,
-                        asset_in: if self.zero_for_one {
-                            asset[pair.index0 as usize].addr
-                        } else {
-                            asset[pair.index1 as usize].addr
-                        },
-                        asset_out: if !self.zero_for_one {
-                            asset[pair.index0 as usize].addr
-                        } else {
-                            asset[pair.index1 as usize].addr
-                        },
-                        recipient: self.recipient.unwrap_or_default(),
-                        nonce: validation.nonce,
-                        deadline: U40::from_limbs([validation.deadline]),
-                        amount: quantity,
-                        min_price: self.min_price,
-                        hook_data: self.hook_data.clone().unwrap_or_default(),
-                        max_extra_fee_asset0: self.max_extra_fee_asset0,
-                        ..Default::default()
-                    }
-                    .order_hash()
-                } else {
-                    // exact flash
-                    ExactFlashOrder {
-                        ref_id: self.ref_id,
-                        exact_in: true,
-                        use_internal: self.use_internal,
-                        asset_in: if self.zero_for_one {
-                            asset[pair.index0 as usize].addr
-                        } else {
-                            asset[pair.index1 as usize].addr
-                        },
-                        asset_out: if !self.zero_for_one {
-                            asset[pair.index0 as usize].addr
-                        } else {
-                            asset[pair.index1 as usize].addr
-                        },
-                        recipient: self.recipient.unwrap_or_default(),
-                        valid_for_block: block,
-                        amount: quantity,
-                        min_price: self.min_price,
-                        hook_data: self.hook_data.clone().unwrap_or_default(),
-                        max_extra_fee_asset0: self.max_extra_fee_asset0,
-                        ..Default::default()
-                    }
-                    .order_hash()
-                }
-            }
-            OrderQuantities::Partial { min_quantity_in, max_quantity_in, .. } => {
-                if let Some(validation) = &self.standing_validation {
-                    PartialStandingOrder {
-                        ref_id: self.ref_id,
-                        use_internal: self.use_internal,
-                        asset_in: if self.zero_for_one {
-                            asset[pair.index0 as usize].addr
-                        } else {
-                            asset[pair.index1 as usize].addr
-                        },
-                        asset_out: if !self.zero_for_one {
-                            asset[pair.index0 as usize].addr
-                        } else {
-                            asset[pair.index1 as usize].addr
-                        },
-                        recipient: self.recipient.unwrap_or_default(),
-                        deadline: U40::from_limbs([validation.deadline]),
-                        nonce: validation.nonce,
-                        min_amount_in: min_quantity_in,
-                        max_amount_in: max_quantity_in,
-                        min_price: self.min_price,
-                        hook_data: self.hook_data.clone().unwrap_or_default(),
-                        max_extra_fee_asset0: self.max_extra_fee_asset0,
-                        ..Default::default()
-                    }
-                    .order_hash()
-                } else {
-                    PartialFlashOrder {
-                        ref_id: self.ref_id,
-                        use_internal: self.use_internal,
-                        asset_in: if self.zero_for_one {
-                            asset[pair.index0 as usize].addr
-                        } else {
-                            asset[pair.index1 as usize].addr
-                        },
-                        asset_out: if !self.zero_for_one {
-                            asset[pair.index0 as usize].addr
-                        } else {
-                            asset[pair.index1 as usize].addr
-                        },
-                        recipient: self.recipient.unwrap_or_default(),
-                        valid_for_block: block,
-                        max_amount_in: max_quantity_in,
-                        min_amount_in: min_quantity_in,
-                        min_price: self.min_price,
-                        hook_data: self.hook_data.clone().unwrap_or_default(),
-                        max_extra_fee_asset0: self.max_extra_fee_asset0,
-                        ..Default::default()
-                    }
-                    .order_hash()
-                }
-            }
-        }
-=======
     pub fn order_hash(&self) -> B256 {
         keccak256(self.signature.pade_encode())
->>>>>>> ed233ae0
     }
 
     pub fn from_internal_order(
@@ -333,12 +212,8 @@
         &self.pairs
     }
 
-<<<<<<< HEAD
     /// the block number is the block that this bundle was executed at.
     pub fn get_order_hashes(&self, block_number: u64) -> impl Iterator<Item = B256> + '_ {
-=======
-    pub fn get_order_hashes(&self) -> impl Iterator<Item = B256> + '_ {
->>>>>>> ed233ae0
         self.top_of_block_orders
             .iter()
             .map(move |order| order.order_hash(&self.pairs, &self.assets, block_number))
