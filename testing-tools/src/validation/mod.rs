--- conflicted
+++ resolved
@@ -65,12 +65,7 @@
         let current_block = Arc::new(AtomicU64::new(BlockNumReader::best_block_number(&db)?));
         let db = Arc::new(db);
 
-<<<<<<< HEAD
         let fetch = AutoMaxFetchUtils;
-        let pools = AngstromPoolsTracker::new(angstrom_address, pool_store);
-=======
-        let fetch = FetchUtils::new(angstrom_address, db.clone());
->>>>>>> 0a908b0d
 
         let handle = tokio::runtime::Handle::current();
         let thread_pool = KeySplitThreadpool::new(handle, 3);
@@ -108,7 +103,6 @@
     }
 }
 
-<<<<<<< HEAD
 impl<DB> Future for TestOrderValidator<DB>
 where
     DB: BlockStateProviderFactory + Clone + Unpin + revm::DatabaseRef + BlockNumReader + 'static,
@@ -121,11 +115,8 @@
     }
 }
 
-pub struct OrderValidatorChain<
-=======
 pub struct OrderValidatorChain<DB, T>
 where
->>>>>>> 0a908b0d
     DB: BlockStateProviderFactory + Clone + Unpin + 'static + revm::DatabaseRef,
     T: 'static
 {
