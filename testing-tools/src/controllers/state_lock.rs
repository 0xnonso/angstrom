use std::{
    future::Future,
    pin::Pin,
    sync::{
        atomic::{AtomicBool, Ordering},
        Arc
    },
    task::{Context, Poll}
};

use alloy::{providers::Provider, pubsub::PubSubFrontend};
use angstrom_network::StromNetworkManager;
use angstrom_types::block_sync::GlobalBlockSync;
use consensus::ConsensusManager;
use futures::FutureExt;
use matching_engine::manager::MatcherHandle;
use parking_lot::Mutex;
use reth_chainspec::Hardforks;
use reth_network::test_utils::Peer;
use reth_provider::{BlockReader, ChainSpecProvider, HeaderProvider};
use tokio::task::JoinHandle;
use tracing::{span, Level};

<<<<<<< HEAD
use crate::{
    providers::{AnvilStateProvider, WalletProvider},
    types::MockBlockSync,
    validation::TestOrderValidator
};

=======
>>>>>>> 0a908b0d
pub(crate) struct TestnetStateFutureLock<C, T> {
    eth_peer:              StateLockInner<Peer<C>>,
    strom_network_manager: StateLockInner<StromNetworkManager<C>>,
    strom_consensus:
<<<<<<< HEAD
        StateLockInner<ConsensusManager<T, PubSubFrontend, MatcherHandle, MockBlockSync>>,
    validation:            StateLockInner<TestOrderValidator<AnvilStateProvider<WalletProvider>>>
=======
        StateLockInner<ConsensusManager<T, PubSubFrontend, MatcherHandle, GlobalBlockSync>>
>>>>>>> 0a908b0d
}

impl<C, T> TestnetStateFutureLock<C, T>
where
    C: Unpin + BlockReader + 'static,
    T: Provider<PubSubFrontend> + 'static
{
    pub(crate) fn new(
        node_id: u64,
        eth_peer: Peer<C>,
        strom_network_manager: StromNetworkManager<C>,
<<<<<<< HEAD
        consensus: ConsensusManager<T, PubSubFrontend, MatcherHandle, MockBlockSync>,
        validation: TestOrderValidator<AnvilStateProvider<WalletProvider>>
=======
        consensus: ConsensusManager<T, PubSubFrontend, MatcherHandle, GlobalBlockSync>
>>>>>>> 0a908b0d
    ) -> Self {
        Self {
            eth_peer:              StateLockInner::new(node_id, eth_peer),
            strom_network_manager: StateLockInner::new(node_id, strom_network_manager),
            strom_consensus:       StateLockInner::new(node_id, consensus),
            validation:            StateLockInner::new(node_id, validation)
        }
    }

    pub(crate) fn strom_network_manager<F, R>(&self, f: F) -> R
    where
        F: FnOnce(&StromNetworkManager<C>) -> R
    {
        self.strom_network_manager.on_inner(f)
    }

    pub(crate) fn strom_network_manager_mut<F, R>(&self, f: F) -> R
    where
        F: FnOnce(&mut StromNetworkManager<C>) -> R
    {
        self.strom_network_manager.on_inner_mut(f)
    }

    pub(crate) fn eth_peer<F, R>(&self, f: F) -> R
    where
        F: FnOnce(&Peer<C>) -> R
    {
        self.eth_peer.on_inner(f)
    }

    pub(crate) fn eth_peer_mut<F, R>(&self, f: F) -> R
    where
        F: FnOnce(&mut Peer<C>) -> R
    {
        self.eth_peer.on_inner_mut(f)
    }

    pub(crate) fn strom_consensus<F, R>(&self, f: F) -> R
    where
        F: FnOnce(&ConsensusManager<T, PubSubFrontend, MatcherHandle, GlobalBlockSync>) -> R
    {
        self.strom_consensus.on_inner(f)
    }

    pub(crate) fn strom_consensus_mut<F, R>(&self, f: F) -> R
    where
        F: FnOnce(&mut ConsensusManager<T, PubSubFrontend, MatcherHandle, GlobalBlockSync>) -> R
    {
        self.strom_consensus.on_inner_mut(f)
    }

    pub(crate) fn set_validation(&self, running: bool) {
        self.validation.lock.store(running, Ordering::Relaxed);
    }

    pub(crate) fn set_network(&self, running: bool) {
        self.eth_peer.lock.store(running, Ordering::Relaxed);
        self.strom_network_manager
            .lock
            .store(running, Ordering::Relaxed);
    }

    pub(crate) fn set_consensus(&self, running: bool) {
        self.strom_consensus.lock.store(running, Ordering::Relaxed);
    }

    /// false -> off
    /// true -> on
    pub(crate) fn network_state(&self) -> bool {
        self.eth_peer.lock.load(Ordering::Relaxed)
            && self.strom_network_manager.lock.load(Ordering::Relaxed)
    }

    /// false -> off
    /// true -> on
    pub(crate) fn consensus_state(&self) -> bool {
        self.strom_consensus.lock.load(Ordering::Relaxed)
    }

    pub(crate) fn poll_fut_to_initialize_network_connections(
        &mut self,
        cx: &mut Context<'_>
    ) -> Poll<()> {
        if self.eth_peer.fut.poll_unpin(cx).map(|_| ()).is_ready()
            || self
                .strom_network_manager
                .fut
                .poll_unpin(cx)
                .map(|_| ())
                .is_ready()
        {
            Poll::Ready(())
        } else {
            Poll::Pending
        }
    }
}

impl<C, T> Future for TestnetStateFutureLock<C, T>
where
    C: BlockReader
        + HeaderProvider
        + Unpin
        + Clone
        + ChainSpecProvider<ChainSpec: Hardforks>
        + 'static
{
    type Output = ();

    fn poll(self: Pin<&mut Self>, cx: &mut Context<'_>) -> Poll<Self::Output> {
        let this = self.get_mut();

        let span = span!(Level::TRACE, "node", id = this.eth_peer.node_id);
        let e = span.enter();

        if this.eth_peer.fut.poll_unpin(cx).is_ready() {
            return Poll::Ready(())
        }

        if this.strom_network_manager.fut.poll_unpin(cx).is_ready() {
            return Poll::Ready(())
        }

        if this.strom_consensus.fut.poll_unpin(cx).is_ready() {
            return Poll::Ready(())
        }

        if this.validation.fut.poll_unpin(cx).is_ready() {
            return Poll::Ready(())
        }

        drop(e);

        Poll::Pending
    }
}

struct StateLockInner<T> {
    node_id: u64,
    inner:   Arc<Mutex<T>>,
    lock:    Arc<AtomicBool>,
    fut:     JoinHandle<()>
}

impl<T: Unpin + Future + Send + 'static> StateLockInner<T> {
    fn new(node_id: u64, inner_unarced: T) -> Self {
        let lock = Arc::new(AtomicBool::new(false));
        let inner = Arc::new(Mutex::new(inner_unarced));
        let inner_fut = StateLockFut::new(node_id, inner.clone(), lock.clone());

        Self { node_id, inner, lock, fut: tokio::spawn(inner_fut) }
    }

    fn on_inner<F, R>(&self, f: F) -> R
    where
        F: FnOnce(&T) -> R
    {
        f(&self.inner.lock())
    }

    fn on_inner_mut<F, R>(&self, f: F) -> R
    where
        F: FnOnce(&mut T) -> R
    {
        f(&mut self.inner.lock())
    }
}

impl<T> Drop for StateLockInner<T> {
    fn drop(&mut self) {
        self.fut.abort();
    }
}

struct StateLockFut<T> {
    node_id: u64,
    inner:   Arc<Mutex<T>>,
    lock:    Arc<AtomicBool>
}

impl<T> StateLockFut<T> {
    fn new(node_id: u64, inner: Arc<Mutex<T>>, lock: Arc<AtomicBool>) -> Self {
        Self { inner, lock, node_id }
    }
}

impl<T> Future for StateLockFut<T>
where
    T: Unpin + Future
{
    type Output = ();

    fn poll(self: Pin<&mut Self>, cx: &mut Context<'_>) -> Poll<Self::Output> {
        let this = self.get_mut();

        let span = span!(Level::TRACE, "node", id = this.node_id);
        let e = span.enter();

        if this.lock.load(Ordering::Relaxed) && this.inner.lock_arc().poll_unpin(cx).is_ready() {
            return Poll::Ready(())
        }

        drop(e);

        cx.waker().wake_by_ref();
        Poll::Pending
    }
}<|MERGE_RESOLUTION|>--- conflicted
+++ resolved
@@ -21,25 +21,17 @@
 use tokio::task::JoinHandle;
 use tracing::{span, Level};
 
-<<<<<<< HEAD
 use crate::{
     providers::{AnvilStateProvider, WalletProvider},
-    types::MockBlockSync,
     validation::TestOrderValidator
 };
 
-=======
->>>>>>> 0a908b0d
 pub(crate) struct TestnetStateFutureLock<C, T> {
     eth_peer:              StateLockInner<Peer<C>>,
     strom_network_manager: StateLockInner<StromNetworkManager<C>>,
     strom_consensus:
-<<<<<<< HEAD
-        StateLockInner<ConsensusManager<T, PubSubFrontend, MatcherHandle, MockBlockSync>>,
+        StateLockInner<ConsensusManager<T, PubSubFrontend, MatcherHandle, GlobalBlockSync>>,
     validation:            StateLockInner<TestOrderValidator<AnvilStateProvider<WalletProvider>>>
-=======
-        StateLockInner<ConsensusManager<T, PubSubFrontend, MatcherHandle, GlobalBlockSync>>
->>>>>>> 0a908b0d
 }
 
 impl<C, T> TestnetStateFutureLock<C, T>
@@ -51,12 +43,8 @@
         node_id: u64,
         eth_peer: Peer<C>,
         strom_network_manager: StromNetworkManager<C>,
-<<<<<<< HEAD
-        consensus: ConsensusManager<T, PubSubFrontend, MatcherHandle, MockBlockSync>,
+        consensus: ConsensusManager<T, PubSubFrontend, MatcherHandle, GlobalBlockSync>,
         validation: TestOrderValidator<AnvilStateProvider<WalletProvider>>
-=======
-        consensus: ConsensusManager<T, PubSubFrontend, MatcherHandle, GlobalBlockSync>
->>>>>>> 0a908b0d
     ) -> Self {
         Self {
             eth_peer:              StateLockInner::new(node_id, eth_peer),
