<<<<<<< HEAD
use alloy::primitives::{address, keccak256, Address, Bytes, B256, U160, U256};
use create3::{calc_addr, calc_addr_with_bytes};
=======
use alloy::primitives::{address, fixed_bytes, keccak256, uint, Address, Bytes, B256, U160, U256};
>>>>>>> 829daace

// use super::environment::{ANGSTROM_ADDRESS, ANGSTROM_ADDRESS_SALT};

pub mod angstrom;
pub mod mockreward;
pub mod tokens;
pub mod uniswap_flags;

use uniswap_flags::UniswapFlags;

const DEFAULT_CREATE2_FACTORY: Address = address!("4e59b44847b379578588920cA78FbF26c0B4956C");

/// Attempt to find a target address that includes the appropriate flags
/// Returns the address found and the salt needed to pad the initcode to
/// deploy to that address
pub fn mine_address(
    deployer: Address,
    flags: U160,
    mask: U160,
    initcode: &Bytes
) -> (Address, U256) {
    // this one DOES NOT works with create3
    mine_address_with_factory_create3(deployer, DEFAULT_CREATE2_FACTORY, flags, mask);

    // this one works with create2
    mine_address_with_factory_create2(DEFAULT_CREATE2_FACTORY, flags, mask, initcode)
}

pub fn mine_address_with_factory_create3(
    deployer: Address,
    factory: Address,
    flags: U160,
    mask: U160
) -> (Address, U256) {
    let mut salt = U256::ZERO;
    let mut counter: u128 = 0;
    loop {
        // i tried both variants of these
        let target_address: Address = sanity_calculate(deployer, salt.to_le_bytes());
        // let target_address: Address = sanity_calculate(factory, salt.to_le_bytes());
        let u_address: U160 = target_address.into();
        if (u_address & mask) == flags {
            break;
        }
        salt += U256::from(1_u8);
        counter += 1;
        if counter > 100_000 {
            panic!("We tried this too many times!")
        }
    }
    // i tried both variants of these
    let final_address = sanity_calculate(deployer, salt.to_le_bytes());
    // let final_address: Address = sanity_calculate(factory, salt.to_le_bytes());

    (final_address, salt)
}

fn sanity_calculate(deployer: Address, salt: [u8; 32]) -> Address {
    // i tried both variants of these
    calc_addr(&**deployer, &salt).into()
    // calc_addr_with_bytes(&**deployer, &salt).into()
}

pub fn mine_address_with_factory_create2(
    factory: Address,
    flags: U160,
    mask: U160,
    initcode: &Bytes
) -> (Address, U256) {
    let init_code_hash = keccak256(initcode);
    let mut salt = U256::ZERO;
    let mut counter: u128 = 0;
    loop {
        let target_address: Address = factory.create2(B256::from(salt), init_code_hash);
        let u_address: U160 = target_address.into();
        if (u_address & mask) == flags {
            break;
        }
        salt += uint!(1U256);
        counter += 1;
        if counter > 100_000 {
            panic!("We tried this too many times!")
        }
    }
    let final_address = factory.create2(B256::from(salt), init_code_hash);
    (final_address, salt)
<<<<<<< HEAD
}

#[cfg(test)]
mod tests {
    use super::uniswap_flags::UniswapFlags;

    #[test]
    fn test_deploy_addresses() {
        let flags = UniswapFlags::BeforeSwap
            | UniswapFlags::BeforeInitialize
            | UniswapFlags::BeforeAddLiquidity
            | UniswapFlags::BeforeRemoveLiquidity;
    }
=======
    // (ANGSTROM_ADDRESS, U256::from(ANGSTROM_ADDRESS_SALT))
}

pub fn mine_create3_address(owner: Address) -> (Address, U256, u8) {
    let mut salt = U256::from(Into::<U160>::into(owner));
    let nonce = 0u8;
    salt = salt << 96;
    let mut addr;
    loop {
        addr = sub_zero_create3(salt.into(), nonce);
        if angstrom_addr_valid(addr) {
            break;
        }
        salt += uint!(1U256);
    }
    (addr, salt, nonce)
}

pub const SUB_ZERO_FACTORY: Address = address!("000000000000b361194cfe6312ee3210d53c15aa");
const DEPLOY_PROXY_INITHASH: B256 =
    fixed_bytes!("1decbcf04b355d500cbc3bd83c892545b4df34bd5b2c9d91b9f7f8165e2095c3");

fn angstrom_addr_valid(addr: Address) -> bool {
    use UniswapFlags::*;
    if !has_any_permission(addr, BeforeInitialize | AfterInitialize) {
        return false;
    }
    if !has_permissions(addr, BeforeAddLiquidity | BeforeRemoveLiquidity) {
        return false;
    }
    if has_any_permission(addr, AfterAddLiquidity | AfterRemoveLiquidity) {
        return false;
    }
    if !has_any_permission(addr, BeforeSwap | AfterSwap) {
        return false;
    }

    hook_addr_valid(addr)
}

/// Assumes hook with fee of **0**.
fn hook_addr_valid(addr: Address) -> bool {
    use UniswapFlags::*;
    if !has_permission(addr, BeforeSwap) && has_permission(addr, BeforeSwapReturnsDelta) {
        return false;
    }
    if !has_permission(addr, AfterSwap) && has_permission(addr, AfterSwapReturnsDelta) {
        return false;
    }
    if !has_permission(addr, AfterRemoveLiquidity)
        && has_permission(addr, AfterRemoveLiquidityReturnsDelta)
    {
        return false;
    }
    if !has_permission(addr, AfterAddLiquidity)
        && has_permission(addr, AfterAddLiquidityReturnsDelta)
    {
        return false;
    }

    let bits: U160 = addr.into();

    // Has at least some flag
    bits & UniswapFlags::mask() > U160::from(0)
}

fn has_permission(addr: Address, f: UniswapFlags) -> bool {
    let bits: U160 = addr.into();
    bits & f.flag() == f.flag()
}

fn has_permissions(addr: Address, flags: U160) -> bool {
    let bits: U160 = addr.into();
    bits & flags == flags
}

fn has_any_permission(addr: Address, flags: U160) -> bool {
    let bits: U160 = addr.into();
    bits & flags != U160::from(0)
}

fn sub_zero_create3(salt: B256, nonce: u8) -> Address {
    let deploy_proxy = SUB_ZERO_FACTORY.create2(salt, DEPLOY_PROXY_INITHASH);
    deploy_proxy.create((nonce as u64).wrapping_add(1))
>>>>>>> 829daace
}<|MERGE_RESOLUTION|>--- conflicted
+++ resolved
@@ -1,9 +1,4 @@
-<<<<<<< HEAD
-use alloy::primitives::{address, keccak256, Address, Bytes, B256, U160, U256};
-use create3::{calc_addr, calc_addr_with_bytes};
-=======
 use alloy::primitives::{address, fixed_bytes, keccak256, uint, Address, Bytes, B256, U160, U256};
->>>>>>> 829daace
 
 // use super::environment::{ANGSTROM_ADDRESS, ANGSTROM_ADDRESS_SALT};
 
@@ -90,7 +85,6 @@
     }
     let final_address = factory.create2(B256::from(salt), init_code_hash);
     (final_address, salt)
-<<<<<<< HEAD
 }
 
 #[cfg(test)]
@@ -104,8 +98,6 @@
             | UniswapFlags::BeforeAddLiquidity
             | UniswapFlags::BeforeRemoveLiquidity;
     }
-=======
-    // (ANGSTROM_ADDRESS, U256::from(ANGSTROM_ADDRESS_SALT))
 }
 
 pub fn mine_create3_address(owner: Address) -> (Address, U256, u8) {
@@ -189,5 +181,4 @@
 fn sub_zero_create3(salt: B256, nonce: u8) -> Address {
     let deploy_proxy = SUB_ZERO_FACTORY.create2(salt, DEPLOY_PROXY_INITHASH);
     deploy_proxy.create((nonce as u64).wrapping_add(1))
->>>>>>> 829daace
 }