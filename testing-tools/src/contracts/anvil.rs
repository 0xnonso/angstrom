--- conflicted
+++ resolved
@@ -40,38 +40,11 @@
     Ethereum
 >;
 
-<<<<<<< HEAD
 pub(crate) async fn angstrom_address_with_state(
     config: AngstromTestnetConfig
 ) -> eyre::Result<(Address, Bytes)> {
     let mut anvil_builder = Anvil::new()
         .block_time(2)
-=======
-pub type LocalAnvilRpc = alloy::providers::fillers::FillProvider<
-    alloy::providers::fillers::JoinFill<
-        alloy::providers::fillers::JoinFill<
-            alloy::providers::Identity,
-            alloy::providers::fillers::JoinFill<
-                alloy::providers::fillers::GasFiller,
-                alloy::providers::fillers::JoinFill<
-                    alloy::providers::fillers::BlobGasFiller,
-                    alloy::providers::fillers::JoinFill<
-                        alloy::providers::fillers::NonceFiller,
-                        alloy::providers::fillers::ChainIdFiller
-                    >
-                >
-            >
-        >,
-        alloy::providers::fillers::WalletFiller<EthereumWallet>
-    >,
-    RootProvider<Http<Client>>,
-    Http<Client>,
-    Ethereum
->;
-
-pub async fn spawn_anvil(anvil_key: usize) -> eyre::Result<(AnvilInstance, AnvilWalletRpc)> {
-    let anvil = Anvil::new()
->>>>>>> 093e3ee8
         .chain_id(1)
         .arg("--ipc")
         .arg(format!("/tmp/anvil_temp_deploy.ipc"))
