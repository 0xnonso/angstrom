--- conflicted
+++ resolved
@@ -65,14 +65,10 @@
         let is_partial = rng.gen_bool(partial_pct);
 
         let pool = self.pool_data.read().unwrap();
-<<<<<<< HEAD
 
         let unshifted_price = Ray::from(
             pool.calculate_price_unshifted(SqrtPriceX96::from_float_price(cur_price).into())
         );
-=======
-        let unshifted_price = Ray::from(cur_price);
->>>>>>> 253a4f40
         // if the pool price > than price we want. given t1 / t0 -> more t0 less t1 ->
         // cur_price
 
