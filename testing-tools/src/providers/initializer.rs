--- conflicted
+++ resolved
@@ -40,22 +40,12 @@
 };
 
 pub struct AnvilInitializer {
-<<<<<<< HEAD
     provider:      WalletProvider,
     angstrom_env:  AngstromEnv<UniswapEnv<WalletProvider>>,
     controller_v1: ControllerV1Instance<BoxTransport, WalletProviderRpc>,
     angstrom:      AngstromInstance<BoxTransport, WalletProviderRpc>,
     pool_gate:     PoolGateInstance<BoxTransport, WalletProviderRpc>,
     pending_state: PendingDeployedPools
-=======
-    provider:       WalletProvider,
-    angstrom_env:   AngstromEnv<UniswapEnv<WalletProvider>>,
-    _controller_v1: ControllerV1Instance<BoxTransport, WalletProviderRpc>,
-    angstrom:       AngstromInstance<BoxTransport, WalletProviderRpc>,
-    pool_gate:      PoolGateInstance<BoxTransport, WalletProviderRpc>,
-    _pool_manager:  PoolManagerInstance<BoxTransport, WalletProviderRpc>,
-    pending_state:  PendingDeployedPools
->>>>>>> 799eb54c
 }
 
 impl AnvilInitializer {
@@ -87,20 +77,8 @@
 
         let pending_state = PendingDeployedPools::new();
 
-<<<<<<< HEAD
         let this =
             Self { provider, controller_v1, angstrom_env, angstrom, pending_state, pool_gate };
-=======
-        let this = Self {
-            provider,
-            _controller_v1,
-            angstrom_env,
-            angstrom,
-            pending_state,
-            _pool_manager,
-            pool_gate
-        };
->>>>>>> 799eb54c
 
         Ok((this, anvil))
     }
@@ -249,11 +227,7 @@
             .nonce(nonce)
             .deploy_pending()
             .await?;
-<<<<<<< HEAD
         self.pending_state.add_pending_tx(controller_configure_pool);
-=======
-        self.pending_state.add_pending_tx(configure_pool);
->>>>>>> 799eb54c
 
         tracing::debug!("initializing pool");
         let i = self
