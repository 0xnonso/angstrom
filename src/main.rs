--- conflicted
+++ resolved
@@ -32,9 +32,9 @@
     #[arg(long, default_value = "false")]
     pub enable_subscriptions: bool,
     #[arg(long)]
-    pub full_node: PathBuf,
+    pub full_node:            PathBuf,
     #[arg(long)]
-    pub full_node_ws: String,
+    pub full_node_ws:         String
 }
 
 impl Args {
@@ -60,7 +60,7 @@
                 inner,
                 "ad21c16051f74f24b3fbad57b0010d98bfef20441c84ee5a872133f19f807fc4"
                     .parse()
-                    .unwrap(),
+                    .unwrap()
             )));
 
         /*
@@ -72,7 +72,7 @@
         let db = Arc::new(reth_db::mdbx::Env::<reth_db::mdbx::WriteMap>::open(
             db_path,
             reth_db::mdbx::EnvKind::RO,
-            None,
+            None
         )?);
 
         let sim = spawn_revm_sim(db, 6942069);
@@ -83,23 +83,14 @@
             simulator: sim,
             edsca_key: fake_edsca,
             bundle_key: fake_bundle,
-            middleware,
+            middleware
         };
 
-<<<<<<< HEAD
-        let fake_addr = "ws://127.0.0.1:6970".parse()?;
-        let server_config = SubmissionServerConfig {
-            addr: fake_addr,
-            cors_domains: "balls".into(),
-            allow_subscriptions: self.enable_subscriptions,
-=======
         let fake_addr = "127.0.0.1:6969".parse()?;
-
         let server_config = SubmissionServerConfig {
             addr:                fake_addr,
             // cors_domains:        "balls".into(),
             allow_subscriptions: self.enable_subscriptions
->>>>>>> be64dce7
         };
         println!("spawning guard");
 
