--- conflicted
+++ resolved
@@ -74,13 +74,8 @@
 #[serde(deny_unknown_fields)]
 #[serde(rename_all = "camelCase")]
 pub enum SubscriptionResult {
-<<<<<<< HEAD
     Bundle(shared::Batch),
     CowTransaction(Arc<Vec<Eip712>>)
-=======
-    SealedBundle(shared::SealedBundle),
-    CowTransaction(Arc<Vec<Eip712>>),
->>>>>>> a785f453
 }
 
 #[rpc(server, namespace = "guard")]
