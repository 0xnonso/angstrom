// SPDX-License-Identifier: MIT
pragma solidity ^0.8.13;

import {console} from "forge-std/console.sol";
import {FormatLib} from "super-sol/libraries/FormatLib.sol";
import {LibString} from "solady/src/utils/LibString.sol";

/// @dev Represents a calldata offset.
type CalldataReader is uint256;

using CalldataReaderLib for CalldataReader global;
using {neq as !=, eq as ==, gt as >, lt as <, ge as >=, le as <=} for CalldataReader global;

function neq(CalldataReader a, CalldataReader b) pure returns (bool) {
    return CalldataReader.unwrap(a) != CalldataReader.unwrap(b);
}

function eq(CalldataReader a, CalldataReader b) pure returns (bool) {
    return CalldataReader.unwrap(a) == CalldataReader.unwrap(b);
}

function gt(CalldataReader a, CalldataReader b) pure returns (bool) {
    return CalldataReader.unwrap(a) > CalldataReader.unwrap(b);
}

function lt(CalldataReader a, CalldataReader b) pure returns (bool) {
    return CalldataReader.unwrap(a) < CalldataReader.unwrap(b);
}

function ge(CalldataReader a, CalldataReader b) pure returns (bool) {
    return CalldataReader.unwrap(a) >= CalldataReader.unwrap(b);
}

function le(CalldataReader a, CalldataReader b) pure returns (bool) {
    return CalldataReader.unwrap(a) <= CalldataReader.unwrap(b);
}

/// @author philogy <https://github.com/philogy>
library CalldataReaderLib {
    using FormatLib for *;
    using LibString for *;

    error ReaderNotAtEnd();

    function from(bytes calldata data) internal pure returns (CalldataReader reader) {
        assembly {
            reader := data.offset
        }
    }

    function requireAtEndOf(CalldataReader self, bytes calldata data) internal pure {
        assembly ("memory-safe") {
            let end := add(data.offset, data.length)
            if iszero(eq(self, end)) {
                mstore(0x00, 0x01842f8c /* ReaderNotAtEnd() */ )
                revert(0x1c, 0x04)
            }
        }
    }

    function requireAtEndOf(CalldataReader self, CalldataReader end) internal pure {
        if (self != end) revert ReaderNotAtEnd();
    }

    function offset(CalldataReader self) internal pure returns (uint256) {
        return CalldataReader.unwrap(self);
    }

    function readBool(CalldataReader self) internal pure returns (CalldataReader, bool value) {
<<<<<<< HEAD
        assembly {
=======
        assembly ("memory-safe") {
>>>>>>> 1a22a51a
            value := gt(byte(0, calldataload(self)), 0)
            self := add(self, 1)
        }
        return (self, value);
    }

    function readU8(CalldataReader self) internal pure returns (CalldataReader, uint8 value) {
        assembly ("memory-safe") {
            value := byte(0, calldataload(self))
            self := add(self, 1)
        }
        return (self, value);
    }

    function readU16(CalldataReader self) internal pure returns (CalldataReader, uint16 value) {
        assembly ("memory-safe") {
            value := shr(240, calldataload(self))
            self := add(self, 2)
        }
        return (self, value);
    }

    function readU32(CalldataReader self) internal pure returns (CalldataReader, uint32 value) {
        assembly ("memory-safe") {
            value := shr(224, calldataload(self))
            self := add(self, 4)
        }
        return (self, value);
    }

    function readI24(CalldataReader self) internal pure returns (CalldataReader, int24 value) {
        assembly ("memory-safe") {
            value := sar(232, calldataload(self))
            self := add(self, 3)
        }
        return (self, value);
    }

    function readU40(CalldataReader self) internal pure returns (CalldataReader, uint40 value) {
        assembly ("memory-safe") {
            value := shr(216, calldataload(self))
            self := add(self, 5)
        }
        return (self, value);
    }

    function readU64(CalldataReader self) internal pure returns (CalldataReader, uint64 value) {
        assembly ("memory-safe") {
            value := shr(192, calldataload(self))
            self := add(self, 8)
        }
        return (self, value);
    }

    function readU128(CalldataReader self) internal pure returns (CalldataReader, uint128 value) {
        assembly ("memory-safe") {
            value := shr(128, calldataload(self))
            self := add(self, 16)
        }
        return (self, value);
    }

    function readAddr(CalldataReader self) internal pure returns (CalldataReader, address addr) {
        assembly ("memory-safe") {
            addr := shr(96, calldataload(self))
            self := add(self, 20)
        }
        return (self, addr);
    }

    function readU256(CalldataReader self) internal pure returns (CalldataReader, uint256 value) {
        assembly ("memory-safe") {
            value := calldataload(self)
            self := add(self, 32)
        }
        return (self, value);
    }

    function readU24End(CalldataReader self)
        internal
        pure
        returns (CalldataReader, CalldataReader end)
    {
        assembly ("memory-safe") {
            let len := shr(232, calldataload(self))
            self := add(self, 3)
            end := add(self, len)
        }
        return (self, end);
    }

    function readBytes(CalldataReader self)
        internal
        pure
        returns (CalldataReader, bytes calldata slice)
    {
        assembly ("memory-safe") {
            slice.length := shr(232, calldataload(self))
            self := add(self, 3)
            slice.offset := self
            self := add(self, slice.length)
        }
        return (self, slice);
    }
}<|MERGE_RESOLUTION|>--- conflicted
+++ resolved
@@ -67,11 +67,7 @@
     }
 
     function readBool(CalldataReader self) internal pure returns (CalldataReader, bool value) {
-<<<<<<< HEAD
-        assembly {
-=======
         assembly ("memory-safe") {
->>>>>>> 1a22a51a
             value := gt(byte(0, calldataload(self)), 0)
             self := add(self, 1)
         }
